--- conflicted
+++ resolved
@@ -31,23 +31,20 @@
       - name: Define image name
         id: image
         run: |
-<<<<<<< HEAD
-            OPERATOR_IMAGE="${{ env.REGISTRY }}/${{ env.IMAGE_NAME }}:${GITHUB_REF_NAME}"
-            UI_IMAGE="${{ env.REGISTRY }}/${{ env.IMAGE_NAME }}-ui:${GITHUB_REF_NAME}"
-            BACKUP_IMAGE="${{ env.REGISTRY }}/${{ env.IMAGE_NAME }}/logical-backup:${GITHUB_REF_NAME}"
+            OPERATOR_IMAGE="${{ env.REGISTRY }}/${{ env.IMAGE_NAME }}:${GITHUB_REF/refs\/tags\//}"
             echo "OPERATOR_IMAGE=$OPERATOR_IMAGE" >> $GITHUB_OUTPUT
-            echo "UI_IMAGE=$UI_IMAGE" >> $GITHUB_OUTPUT
-            echo "BACKUP_IMAGE=$BACKUP_IMAGE" >> $GITHUB_OUTPUT
-=======
-            IMAGE="${{ env.REGISTRY }}/${{ env.IMAGE_NAME }}:${GITHUB_REF/refs\/tags\//}"
-            echo "NAME=${IMAGE,,}" >> $GITHUB_OUTPUT
 
-      - name: Define image name
+      - name: Define UI image name
         id: image_ui
         run: |
-            IMAGE="${{ env.REGISTRY }}/${{ env.IMAGE_NAME_UI }}:${GITHUB_REF/refs\/tags\//}"
-            echo "NAME=${IMAGE,,}" >> $GITHUB_OUTPUT
->>>>>>> 886cb867
+            UI_IMAGE="${{ env.REGISTRY }}/${{ env.IMAGE_NAME_UI }}:${GITHUB_REF/refs\/tags\//}"
+            echo "UI_IMAGE=$UI_IMAGE" >> $GITHUB_OUTPUT
+
+      - name: Define logical backup image name
+        id: image_lb
+        run: |
+            BACKUP_IMAGE="${{ env.REGISTRY }}/${{ env.IMAGE_NAME }}/logical-backup:${GITHUB_REF_NAME}"
+            echo "BACKUP_IMAGE=$BACKUP_IMAGE" >> $GITHUB_OUTPUT
 
       - name: Set up QEMU
         uses: docker/setup-qemu-action@v2
@@ -69,17 +66,7 @@
           file: docker/Dockerfile
           push: true
           build-args: BASE_IMAGE=alpine:3.15
-<<<<<<< HEAD
           tags: "${{ steps.image.outputs.OPERATOR_IMAGE }}"
-          platforms: linux/amd64,linux/arm64
-
-      - name: Build and push multiarch logical-backup image to ghcr
-        uses: docker/build-push-action@v3
-        with:
-          context: docker/logical-backup
-          push: true
-          build-args: BASE_IMAGE=ubuntu:22.04
-          tags: "${{ steps.image.outputs.BACKUP_IMAGE }}"
           platforms: linux/amd64,linux/arm64
 
       - name: Build and push multiarch ui image to ghcr
@@ -90,17 +77,12 @@
           build-args: BASE_IMAGE=alpine:3.15
           tags: "${{ steps.image.outputs.UI_IMAGE }}"
           platforms: linux/amd64,linux/arm64
-=======
-          tags: "${{ steps.image.outputs.NAME }}"
-          platforms: linux/amd64,linux/arm64
 
-      - name: Build and push multiarch image to ghcr for UI
+      - name: Build and push multiarch logical-backup image to ghcr
         uses: docker/build-push-action@v3
         with:
-          context: ${{ github.workspace }}/ui
-          file: ${{ github.workspace }}/ui/Dockerfile
+          context: docker/logical-backup
           push: true
-          build-args: BASE_IMAGE=alpine:3.15
-          tags: "${{ steps.image_ui.outputs.NAME }}"
-          platforms: linux/amd64,linux/arm64
->>>>>>> 886cb867
+          build-args: BASE_IMAGE=ubuntu:22.04
+          tags: "${{ steps.image.outputs.BACKUP_IMAGE }}"
+          platforms: linux/amd64,linux/arm64