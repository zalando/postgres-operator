--- conflicted
+++ resolved
@@ -174,7 +174,6 @@
 	wg.Add(4)
 	go c.runPodInformer(stopCh, wg)
 	go c.runPostgresqlInformer(stopCh, wg)
-	go c.podEventsDispatcher(stopCh, wg)
 	go c.clusterResync(stopCh, wg)
 
 	for i := range c.clusterEventQueues {
@@ -185,12 +184,6 @@
 	c.logger.Info("Started working in background")
 }
 
-<<<<<<< HEAD
-func (c *Controller) runInformers(stopCh <-chan struct{}) {
-	go c.postgresqlInformer.Run(stopCh)
-	go c.podInformer.Run(stopCh)
-	go c.clusterResync(stopCh)
-=======
 func (c *Controller) runPodInformer(stopCh <-chan struct{}, wg *sync.WaitGroup) {
 	defer wg.Done()
 
@@ -199,7 +192,6 @@
 
 func (c *Controller) runPostgresqlInformer(stopCh <-chan struct{}, wg *sync.WaitGroup) {
 	defer wg.Done()
->>>>>>> 3ad4b127
 
 	c.postgresqlInformer.Run(stopCh)
 }