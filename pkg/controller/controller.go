--- conflicted
+++ resolved
@@ -41,7 +41,6 @@
 
 	postgresqlInformer cache.SharedIndexInformer
 	podInformer        cache.SharedIndexInformer
-	nodesInformer      cache.SharedIndexInformer
 	podCh              chan spec.PodEvent
 
 	clusterEventQueues  []*cache.FIFO // [workerID]Queue
@@ -109,9 +108,6 @@
 	c.opConfig = config.NewFromMap(configMapData)
 }
 
-<<<<<<< HEAD
-func (c *Controller) initSharedInformers() {
-=======
 func (c *Controller) initController() {
 	c.initClients()
 	c.initOperatorConfig()
@@ -132,7 +128,6 @@
 		c.config.InfrastructureRoles = infraRoles
 	}
 
->>>>>>> 5b29576a
 	// Postgresqls
 	c.postgresqlInformer = cache.NewSharedIndexInformer(
 		&cache.ListWatch{
@@ -167,46 +162,6 @@
 		DeleteFunc: c.podDelete,
 	})
 
-	// Kubernetes Nodes
-	nodeLw := &cache.ListWatch{
-		ListFunc:  c.nodeListFunc,
-		WatchFunc: c.nodeWatchFunc,
-	}
-
-	c.nodesInformer = cache.NewSharedIndexInformer(
-		nodeLw,
-		&v1.Node{},
-		constants.QueueResyncPeriodNode,
-		cache.Indexers{cache.NamespaceIndex: cache.MetaNamespaceIndexFunc})
-
-	c.nodesInformer.AddEventHandler(cache.ResourceEventHandlerFuncs{
-		AddFunc:    c.nodeAdd,
-		UpdateFunc: c.nodeUpdate,
-		DeleteFunc: c.nodeDelete,
-	})
-}
-
-func (c *Controller) initController() {
-	c.initClients()
-	c.initOperatorConfig()
-	c.initSharedInformers()
-
-	c.logger.Infof("config: %s", c.opConfig.MustMarshal())
-
-	if c.opConfig.DebugLogging {
-		c.logger.Logger.Level = logrus.DebugLevel
-	}
-
-	if err := c.createTPR(); err != nil {
-		c.logger.Fatalf("could not register ThirdPartyResource: %v", err)
-	}
-
-	if infraRoles, err := c.getInfrastructureRoles(&c.opConfig.InfrastructureRolesSecretName); err != nil {
-		c.logger.Warningf("could not get infrastructure roles: %v", err)
-	} else {
-		c.config.InfrastructureRoles = infraRoles
-	}
-
 	c.clusterEventQueues = make([]*cache.FIFO, c.opConfig.Workers)
 	c.workerLogs = make(map[uint32]ringlog.RingLogger, c.opConfig.Workers)
 	for i := range c.clusterEventQueues {
@@ -227,12 +182,11 @@
 func (c *Controller) Run(stopCh <-chan struct{}, wg *sync.WaitGroup) {
 	c.initController()
 
-	wg.Add(5)
+	wg.Add(4)
 	go c.runPodInformer(stopCh, wg)
 	go c.runPostgresqlInformer(stopCh, wg)
 	go c.clusterResync(stopCh, wg)
 	go c.apiserver.Run(stopCh, wg)
-	go c.kubeNodesInformer(stopCh, wg)
 
 	for i := range c.clusterEventQueues {
 		wg.Add(1)
@@ -257,10 +211,4 @@
 
 func queueClusterKey(eventType spec.EventType, uid types.UID) string {
 	return fmt.Sprintf("%s-%s", eventType, uid)
-}
-
-func (c *Controller) kubeNodesInformer(stopCh <-chan struct{}, wg *sync.WaitGroup) {
-	defer wg.Done()
-
-	c.nodesInformer.Run(stopCh)
 }