--- conflicted
+++ resolved
@@ -40,16 +40,6 @@
 	RoleOriginManifest
 	RoleOriginTeamsAPI
 	RoleOriginSystem
-)
-
-type RoleOrigin int
-
-const (
-	RoleOriginSystem = iota
-	RoleOriginInfrastructure
-	RoleOriginManifest
-	RoleOriginTeamsAPI
-	RoleOriginUnknown
 )
 
 // ClusterEvent carries the payload of the Cluster TPR events.
@@ -82,21 +72,12 @@
 
 // PgUser contains information about a single user.
 type PgUser struct {
-<<<<<<< HEAD
 	Origin     RoleOrigin        `yaml:"-"`
 	Name       string            `yaml:"-"`
 	Password   string            `yaml:"-"`
 	Flags      []string          `yaml:"options"`
 	MemberOf   []string          `yaml:"inrole"`
 	Parameters map[string]string `yaml:"parameters"`
-=======
-	Origin     RoleOrigin
-	Name       string
-	Password   string
-	Flags      []string
-	MemberOf   []string
-	Parameters map[string]string
->>>>>>> 6789f374
 }
 
 // PgUserMap maps user names to the definitions.
