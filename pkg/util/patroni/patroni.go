package patroni

import (
	"bytes"
	"encoding/json"
	"fmt"
	"io/ioutil"
	"math"
	"net"
	"net/http"
	"strconv"
	"time"

	"github.com/zalando/postgres-operator/pkg/util/constants"
	httpclient "github.com/zalando/postgres-operator/pkg/util/httpclient"

	"github.com/sirupsen/logrus"
	acidv1 "github.com/zalando/postgres-operator/pkg/apis/acid.zalan.do/v1"
	v1 "k8s.io/api/core/v1"
)

const (
	failoverPath = "/failover"
	configPath   = "/config"
	clusterPath  = "/cluster"
	statusPath   = "/patroni"
	restartPath  = "/restart"
	ApiPort      = 8008
	ApiPortName  = "patroni"
	timeout      = 30 * time.Second
)

// Interface describe patroni methods
type Interface interface {
	GetClusterMembers(master *v1.Pod) ([]ClusterMember, error)
	Switchover(master *v1.Pod, candidate string) error
	SetPostgresParameters(server *v1.Pod, options map[string]string) error
	SetStandbyClusterParameters(server *v1.Pod, options map[string]interface{}) error
	GetMemberData(server *v1.Pod) (MemberData, error)
	Restart(server *v1.Pod) error
	GetConfig(server *v1.Pod) (acidv1.Patroni, map[string]string, error)
	SetConfig(server *v1.Pod, config map[string]interface{}) error
}

// Patroni API client
type Patroni struct {
	httpClient httpclient.HTTPClient
	logger     *logrus.Entry
}

// New create patroni
func New(logger *logrus.Entry, client httpclient.HTTPClient) *Patroni {
	if client == nil {

		client = &http.Client{
			Timeout: timeout,
		}

	}

	return &Patroni{
		logger:     logger,
		httpClient: client,
	}
}

func apiURL(masterPod *v1.Pod) (string, error) {
	ip := net.ParseIP(masterPod.Status.PodIP)
	if ip == nil {
		return "", fmt.Errorf("%s is not a valid IP", masterPod.Status.PodIP)
	}
	// Sanity check PodIP
	if ip.To4() == nil {
		if ip.To16() == nil {
			// Shouldn't ever get here, but library states it's possible.
			return "", fmt.Errorf("%s is not a valid IPv4/IPv6 address", masterPod.Status.PodIP)
		}
	}
	return fmt.Sprintf("http://%s", net.JoinHostPort(ip.String(), strconv.Itoa(ApiPort))), nil
}

func (p *Patroni) httpPostOrPatch(method string, url string, body *bytes.Buffer) (err error) {
	request, err := http.NewRequest(method, url, body)
	if err != nil {
		return fmt.Errorf("could not create request: %v", err)
	}

	if p.logger != nil {
		p.logger.Debugf("making %s http request: %s", method, request.URL.String())
	}

	resp, err := p.httpClient.Do(request)
	if err != nil {
		return fmt.Errorf("could not make request: %v", err)
	}
	defer func() {
		if err2 := resp.Body.Close(); err2 != nil {
			if err != nil {
				err = fmt.Errorf("could not close request: %v, prior error: %v", err2, err)
			} else {
				err = fmt.Errorf("could not close request: %v", err2)
			}
			return
		}
	}()

	if resp.StatusCode != http.StatusOK {
		bodyBytes, err := ioutil.ReadAll(resp.Body)
		if err != nil {
			return fmt.Errorf("could not read response: %v", err)
		}

		return fmt.Errorf("patroni returned '%s'", string(bodyBytes))
	}
	return nil
}

func (p *Patroni) httpGet(url string) (string, error) {
	p.logger.Debugf("making GET http request: %s", url)

	response, err := p.httpClient.Get(url)
	if err != nil {
		return "", fmt.Errorf("could not make request: %v", err)
	}
	defer response.Body.Close()

	bodyBytes, err := ioutil.ReadAll(response.Body)
	if err != nil {
		return "", fmt.Errorf("could not read response: %v", err)
	}

	if response.StatusCode != http.StatusOK {
		return string(bodyBytes), fmt.Errorf("patroni returned '%d'", response.StatusCode)
	}

	return string(bodyBytes), nil
}

// Switchover by calling Patroni REST API
func (p *Patroni) Switchover(master *v1.Pod, candidate string) error {
	buf := &bytes.Buffer{}
	err := json.NewEncoder(buf).Encode(map[string]string{"leader": master.Name, "member": candidate})
	if err != nil {
		return fmt.Errorf("could not encode json: %v", err)
	}
	apiURLString, err := apiURL(master)
	if err != nil {
		return err
	}
	return p.httpPostOrPatch(http.MethodPost, apiURLString+failoverPath, buf)
}

//TODO: add an option call /patroni to check if it is necessary to restart the server

// SetPostgresParameters sets Postgres options via Patroni patch API call.
func (p *Patroni) SetPostgresParameters(server *v1.Pod, parameters map[string]string) error {
	buf := &bytes.Buffer{}
	err := json.NewEncoder(buf).Encode(map[string]map[string]interface{}{"postgresql": {"parameters": parameters}})
	if err != nil {
		return fmt.Errorf("could not encode json: %v", err)
	}
	apiURLString, err := apiURL(server)
	if err != nil {
		return err
	}
	return p.httpPostOrPatch(http.MethodPatch, apiURLString+configPath, buf)
}

<<<<<<< HEAD
=======
// SetStandbyClusterParameters sets StandbyCluster options via Patroni patch API call.
func (p *Patroni) SetStandbyClusterParameters(server *v1.Pod, parameters map[string]interface{}) error {
	return p.SetConfig(server, map[string]interface{}{"standby_cluster": parameters})
}

>>>>>>> 0367a07b
// SetConfig sets Patroni options via Patroni patch API call.
func (p *Patroni) SetConfig(server *v1.Pod, config map[string]interface{}) error {
	buf := &bytes.Buffer{}
	err := json.NewEncoder(buf).Encode(config)
	if err != nil {
		return fmt.Errorf("could not encode json: %v", err)
	}
	apiURLString, err := apiURL(server)
	if err != nil {
		return err
	}
	return p.httpPostOrPatch(http.MethodPatch, apiURLString+configPath, buf)
}

// ClusterMembers array of cluster members from Patroni API
type ClusterMembers struct {
	Members []ClusterMember `json:"members"`
}

// ClusterMember cluster member data from Patroni API
type ClusterMember struct {
	Name     string         `json:"name"`
	Role     string         `json:"role"`
	State    string         `json:"state"`
	Timeline int            `json:"timeline"`
	Lag      ReplicationLag `json:"lag,omitempty"`
}

type ReplicationLag uint64

// UnmarshalJSON converts member lag (can be int or string) into uint64
func (rl *ReplicationLag) UnmarshalJSON(data []byte) error {
	var lagUInt64 uint64
	if data[0] == '"' {
		*rl = math.MaxUint64
		return nil
	}
	if err := json.Unmarshal(data, &lagUInt64); err != nil {
		return err
	}
	*rl = ReplicationLag(lagUInt64)
	return nil
}

// MemberDataPatroni child element
type MemberDataPatroni struct {
	Version string `json:"version"`
	Scope   string `json:"scope"`
}

// MemberData Patroni member data from Patroni API
type MemberData struct {
	State           string            `json:"state"`
	Role            string            `json:"role"`
	ServerVersion   int               `json:"server_version"`
	PendingRestart  bool              `json:"pending_restart"`
	ClusterUnlocked bool              `json:"cluster_unlocked"`
	Patroni         MemberDataPatroni `json:"patroni"`
}

func (p *Patroni) GetConfig(server *v1.Pod) (acidv1.Patroni, map[string]string, error) {
	var (
		patroniConfig acidv1.Patroni
		pgConfig      map[string]interface{}
	)
	apiURLString, err := apiURL(server)
	if err != nil {
		return patroniConfig, nil, err
	}
	body, err := p.httpGet(apiURLString + configPath)
	if err != nil {
		return patroniConfig, nil, err
	}
	err = json.Unmarshal([]byte(body), &patroniConfig)
	if err != nil {
		return patroniConfig, nil, err
	}

	// unmarshalling postgresql parameters needs a detour
	err = json.Unmarshal([]byte(body), &pgConfig)
	if err != nil {
		return patroniConfig, nil, err
	}
	pgParameters := make(map[string]string)
	if _, exists := pgConfig["postgresql"]; exists {
		effectivePostgresql := pgConfig["postgresql"].(map[string]interface{})
		effectivePgParameters := effectivePostgresql[constants.PatroniPGParametersParameterName].(map[string]interface{})
		for parameter, value := range effectivePgParameters {
			strValue := fmt.Sprintf("%v", value)
			pgParameters[parameter] = strValue
		}
	}

	return patroniConfig, pgParameters, err
}

// Restart method restarts instance via Patroni POST API call.
func (p *Patroni) Restart(server *v1.Pod) error {
	buf := &bytes.Buffer{}
	err := json.NewEncoder(buf).Encode(map[string]interface{}{"restart_pending": true})
	if err != nil {
		return fmt.Errorf("could not encode json: %v", err)
	}
	apiURLString, err := apiURL(server)
	if err != nil {
		return err
	}
	if err := p.httpPostOrPatch(http.MethodPost, apiURLString+restartPath, buf); err != nil {
		return err
	}
	p.logger.Infof("Postgres server successfuly restarted in pod %s", server.Name)

	return nil
}

// GetClusterMembers read cluster data from patroni API
func (p *Patroni) GetClusterMembers(server *v1.Pod) ([]ClusterMember, error) {

	apiURLString, err := apiURL(server)
	if err != nil {
		return []ClusterMember{}, err
	}
	body, err := p.httpGet(apiURLString + clusterPath)
	if err != nil {
		return []ClusterMember{}, err
	}

	data := ClusterMembers{}
	err = json.Unmarshal([]byte(body), &data)
	if err != nil {
		return []ClusterMember{}, err
	}

	return data.Members, nil
}

// GetMemberData read member data from patroni API
func (p *Patroni) GetMemberData(server *v1.Pod) (MemberData, error) {

	apiURLString, err := apiURL(server)
	if err != nil {
		return MemberData{}, err
	}
	body, err := p.httpGet(apiURLString + statusPath)
	if err != nil {
		return MemberData{}, err
	}

	data := MemberData{}
	err = json.Unmarshal([]byte(body), &data)
	if err != nil {
		return MemberData{}, err
	}

	return data, nil
}<|MERGE_RESOLUTION|>--- conflicted
+++ resolved
@@ -166,14 +166,11 @@
 	return p.httpPostOrPatch(http.MethodPatch, apiURLString+configPath, buf)
 }
 
-<<<<<<< HEAD
-=======
 // SetStandbyClusterParameters sets StandbyCluster options via Patroni patch API call.
 func (p *Patroni) SetStandbyClusterParameters(server *v1.Pod, parameters map[string]interface{}) error {
 	return p.SetConfig(server, map[string]interface{}{"standby_cluster": parameters})
 }
 
->>>>>>> 0367a07b
 // SetConfig sets Patroni options via Patroni patch API call.
 func (p *Patroni) SetConfig(server *v1.Pod, config map[string]interface{}) error {
 	buf := &bytes.Buffer{}
