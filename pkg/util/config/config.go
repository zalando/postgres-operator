package config

import (
	"encoding/json"
	"strings"
	"time"

	"fmt"

	"github.com/zalando/postgres-operator/pkg/spec"
	"github.com/zalando/postgres-operator/pkg/util/constants"
	v1 "k8s.io/api/core/v1"
)

// CRD describes CustomResourceDefinition specific configuration parameters
type CRD struct {
	ReadyWaitInterval     time.Duration `name:"ready_wait_interval" default:"4s"`
	ReadyWaitTimeout      time.Duration `name:"ready_wait_timeout" default:"30s"`
	ResyncPeriod          time.Duration `name:"resync_period" default:"30m"`
	RepairPeriod          time.Duration `name:"repair_period" default:"5m"`
	EnableCRDRegistration *bool         `name:"enable_crd_registration" default:"true"`
	EnableCRDValidation   *bool         `name:"enable_crd_validation" default:"true"`
	CRDCategories         []string      `name:"crd_categories" default:"all"`
}

// Resources describes kubernetes resource specific configuration parameters
type Resources struct {
	ResourceCheckInterval         time.Duration       `name:"resource_check_interval" default:"3s"`
	ResourceCheckTimeout          time.Duration       `name:"resource_check_timeout" default:"10m"`
	PodLabelWaitTimeout           time.Duration       `name:"pod_label_wait_timeout" default:"10m"`
	PodDeletionWaitTimeout        time.Duration       `name:"pod_deletion_wait_timeout" default:"10m"`
	PodTerminateGracePeriod       time.Duration       `name:"pod_terminate_grace_period" default:"5m"`
	SpiloRunAsUser                *int64              `name:"spilo_runasuser"`
	SpiloRunAsGroup               *int64              `name:"spilo_runasgroup"`
	SpiloFSGroup                  *int64              `name:"spilo_fsgroup"`
	PodPriorityClassName          string              `name:"pod_priority_class_name"`
	ClusterDomain                 string              `name:"cluster_domain" default:"cluster.local"`
	SpiloPrivileged               bool                `name:"spilo_privileged" default:"false"`
	SpiloAllowPrivilegeEscalation *bool               `name:"spilo_allow_privilege_escalation" default:"true"`
	AdditionalPodCapabilities     []string            `name:"additional_pod_capabilities" default:""`
	ClusterLabels                 map[string]string   `name:"cluster_labels" default:"application:spilo"`
	InheritedLabels               []string            `name:"inherited_labels" default:""`
	InheritedAnnotations          []string            `name:"inherited_annotations" default:""`
	DownscalerAnnotations         []string            `name:"downscaler_annotations"`
	IgnoredAnnotations            []string            `name:"ignored_annotations"`
	ClusterNameLabel              string              `name:"cluster_name_label" default:"cluster-name"`
	DeleteAnnotationDateKey       string              `name:"delete_annotation_date_key"`
	DeleteAnnotationNameKey       string              `name:"delete_annotation_name_key"`
	PodRoleLabel                  string              `name:"pod_role_label" default:"spilo-role"`
	PodToleration                 map[string]string   `name:"toleration" default:""`
	DefaultCPURequest             string              `name:"default_cpu_request"`
	DefaultMemoryRequest          string              `name:"default_memory_request"`
	DefaultCPULimit               string              `name:"default_cpu_limit"`
	DefaultMemoryLimit            string              `name:"default_memory_limit"`
	MinCPULimit                   string              `name:"min_cpu_limit"`
	MinMemoryLimit                string              `name:"min_memory_limit"`
	MaxCPURequest                 string              `name:"max_cpu_request"`
	MaxMemoryRequest              string              `name:"max_memory_request"`
	PodEnvironmentConfigMap       spec.NamespacedName `name:"pod_environment_configmap"`
	PodEnvironmentSecret          string              `name:"pod_environment_secret"`
	NodeReadinessLabel            map[string]string   `name:"node_readiness_label" default:""`
	NodeReadinessLabelMerge       string              `name:"node_readiness_label_merge" default:"OR"`
	ShmVolume                     *bool               `name:"enable_shm_volume" default:"true"`

	MaxInstances                      int32  `name:"max_instances" default:"-1"`
	MinInstances                      int32  `name:"min_instances" default:"-1"`
	IgnoreInstanceLimitsAnnotationKey string `name:"ignore_instance_limits_annotation_key"`
}

type InfrastructureRole struct {
	// Name of a secret which describes the role, and optionally name of a
	// configmap with an extra information
	SecretName spec.NamespacedName

	UserKey     string
	PasswordKey string
	RoleKey     string

	DefaultUserValue string
	DefaultRoleValue string

	// This field point out the detailed yaml definition of the role, if exists
	Details string

	// Specify if a secret contains multiple fields in the following format:
	//
	// 	%(userkey)idx: ...
	// 	%(passwordkey)idx: ...
	// 	%(rolekey)idx: ...
	//
	// If it does, Name/Password/Role are interpreted not as unique field
	// names, but as a template.

	Template bool
}

// Auth describes authentication specific configuration parameters
type Auth struct {
	SecretNameTemplate            StringTemplate        `name:"secret_name_template" default:"{username}.{cluster}.credentials.{tprkind}.{tprgroup}"`
	PamRoleName                   string                `name:"pam_role_name" default:"zalandos"`
	PamConfiguration              string                `name:"pam_configuration" default:"https://info.example.com/oauth2/tokeninfo?access_token= uid realm=/employees"`
	TeamsAPIUrl                   string                `name:"teams_api_url" default:"https://teams.example.com/api/"`
	OAuthTokenSecretName          spec.NamespacedName   `name:"oauth_token_secret_name" default:"postgresql-operator"`
	InfrastructureRolesSecretName spec.NamespacedName   `name:"infrastructure_roles_secret_name"`
	InfrastructureRoles           []*InfrastructureRole `name:"-"`
	InfrastructureRolesDefs       string                `name:"infrastructure_roles_secrets"`
	SuperUsername                 string                `name:"super_username" default:"postgres"`
	ReplicationUsername           string                `name:"replication_username" default:"standby"`
	AdditionalOwnerRoles          []string              `name:"additional_owner_roles" default:""`
	EnablePasswordRotation        bool                  `name:"enable_password_rotation" default:"false"`
	PasswordRotationInterval      uint32                `name:"password_rotation_interval" default:"90"`
	PasswordRotationUserRetention uint32                `name:"password_rotation_user_retention" default:"180"`
}

// Scalyr holds the configuration for the Scalyr Agent sidecar for log shipping:
type Scalyr struct {
	ScalyrAPIKey        string `name:"scalyr_api_key" default:""`
	ScalyrImage         string `name:"scalyr_image" default:""`
	ScalyrServerURL     string `name:"scalyr_server_url" default:"https://upload.eu.scalyr.com"`
	ScalyrCPURequest    string `name:"scalyr_cpu_request" default:"100m"`
	ScalyrMemoryRequest string `name:"scalyr_memory_request" default:"50Mi"`
	ScalyrCPULimit      string `name:"scalyr_cpu_limit" default:"1"`
	ScalyrMemoryLimit   string `name:"scalyr_memory_limit" default:"500Mi"`
}

// LogicalBackup defines configuration for logical backup
type LogicalBackup struct {
	LogicalBackupSchedule                     string `name:"logical_backup_schedule" default:"30 00 * * *"`
	LogicalBackupDockerImage                  string `name:"logical_backup_docker_image" default:"registry.opensource.zalan.do/acid/logical-backup:v1.10.1"`
	LogicalBackupProvider                     string `name:"logical_backup_provider" default:"s3"`
	LogicalBackupAzureStorageAccountName      string `name:"logical_backup_azure_storage_account_name" default:""`
	LogicalBackupAzureStorageContainer        string `name:"logical_backup_azure_storage_container" default:""`
	LogicalBackupAzureStorageAccountKey       string `name:"logical_backup_azure_storage_account_key" default:""`
	LogicalBackupS3Bucket                     string `name:"logical_backup_s3_bucket" default:""`
	LogicalBackupS3Region                     string `name:"logical_backup_s3_region" default:""`
	LogicalBackupS3Endpoint                   string `name:"logical_backup_s3_endpoint" default:""`
	LogicalBackupS3AccessKeyID                string `name:"logical_backup_s3_access_key_id" default:""`
	LogicalBackupS3SecretAccessKey            string `name:"logical_backup_s3_secret_access_key" default:""`
	LogicalBackupS3SSE                        string `name:"logical_backup_s3_sse" default:""`
	LogicalBackupS3RetentionTime              string `name:"logical_backup_s3_retention_time" default:""`
	LogicalBackupGoogleApplicationCredentials string `name:"logical_backup_google_application_credentials" default:""`
	LogicalBackupJobPrefix                    string `name:"logical_backup_job_prefix" default:"logical-backup-"`
	LogicalBackupCronjobEnvironmentSecret     string `name:"logical_backup_cronjob_environment_secret" default:""`
	LogicalBackupCPURequest                   string `name:"logical_backup_cpu_request"`
	LogicalBackupMemoryRequest                string `name:"logical_backup_memory_request"`
	LogicalBackupCPULimit                     string `name:"logical_backup_cpu_limit"`
	LogicalBackupMemoryLimit                  string `name:"logical_backup_memory_limit"`
}

// Operator options for connection pooler
type ConnectionPooler struct {
	NumberOfInstances                    *int32 `name:"connection_pooler_number_of_instances" default:"2"`
	Schema                               string `name:"connection_pooler_schema" default:"pooler"`
	User                                 string `name:"connection_pooler_user" default:"pooler"`
	Image                                string `name:"connection_pooler_image" default:"registry.opensource.zalan.do/acid/pgbouncer"`
	Mode                                 string `name:"connection_pooler_mode" default:"transaction"`
	MaxDBConnections                     *int32 `name:"connection_pooler_max_db_connections" default:"60"`
<<<<<<< HEAD
	ConnectionPoolerDefaultCPURequest    string `name:"connection_pooler_default_cpu_request" default:"500m"`
	ConnectionPoolerDefaultMemoryRequest string `name:"connection_pooler_default_memory_request" default:"100Mi"`
	ConnectionPoolerDefaultCPULimit      string `name:"connection_pooler_default_cpu_limit" default:"1"`
	ConnectionPoolerDefaultMemoryLimit   string `name:"connection_pooler_default_memory_limit" default:"100Mi"`
	ConnectionPoolerPriorityClassName    string `name:"connection_pooler_priority_class_name"`
=======
	ConnectionPoolerDefaultCPURequest    string `name:"connection_pooler_default_cpu_request"`
	ConnectionPoolerDefaultMemoryRequest string `name:"connection_pooler_default_memory_request"`
	ConnectionPoolerDefaultCPULimit      string `name:"connection_pooler_default_cpu_limit"`
	ConnectionPoolerDefaultMemoryLimit   string `name:"connection_pooler_default_memory_limit"`
>>>>>>> c1bfc2c2
}

// Config describes operator config
type Config struct {
	CRD
	Resources
	Auth
	Scalyr
	LogicalBackup
	ConnectionPooler

	WatchedNamespace        string            `name:"watched_namespace"` // special values: "*" means 'watch all namespaces', the empty string "" means 'watch a namespace where operator is deployed to'
	KubernetesUseConfigMaps bool              `name:"kubernetes_use_configmaps" default:"false"`
	EtcdHost                string            `name:"etcd_host" default:""` // special values: the empty string "" means Patroni will use K8s as a DCS
	DockerImage             string            `name:"docker_image" default:"ghcr.io/zalando/spilo-15:3.0-p1"`
	SidecarImages           map[string]string `name:"sidecar_docker_images"` // deprecated in favour of SidecarContainers
	SidecarContainers       []v1.Container    `name:"sidecars"`
	PodServiceAccountName   string            `name:"pod_service_account_name" default:"postgres-pod"`
	// value of this string must be valid JSON or YAML; see initPodServiceAccount
	PodServiceAccountDefinition              string            `name:"pod_service_account_definition" default:""`
	PodServiceAccountRoleBindingDefinition   string            `name:"pod_service_account_role_binding_definition" default:""`
	MasterPodMoveTimeout                     time.Duration     `name:"master_pod_move_timeout" default:"20m"`
	DbHostedZone                             string            `name:"db_hosted_zone" default:"db.example.com"`
	AWSRegion                                string            `name:"aws_region" default:"eu-central-1"`
	WALES3Bucket                             string            `name:"wal_s3_bucket"`
	LogS3Bucket                              string            `name:"log_s3_bucket"`
	KubeIAMRole                              string            `name:"kube_iam_role"`
	WALGSBucket                              string            `name:"wal_gs_bucket"`
	GCPCredentials                           string            `name:"gcp_credentials"`
	WALAZStorageAccount                      string            `name:"wal_az_storage_account"`
	AdditionalSecretMount                    string            `name:"additional_secret_mount"`
	AdditionalSecretMountPath                string            `name:"additional_secret_mount_path" default:"/meta/credentials"`
	EnableEBSGp3Migration                    bool              `name:"enable_ebs_gp3_migration" default:"false"`
	EnableEBSGp3MigrationMaxSize             int64             `name:"enable_ebs_gp3_migration_max_size" default:"1000"`
	DebugLogging                             bool              `name:"debug_logging" default:"true"`
	EnableDBAccess                           bool              `name:"enable_database_access" default:"true"`
	EnableTeamsAPI                           bool              `name:"enable_teams_api" default:"true"`
	EnableTeamSuperuser                      bool              `name:"enable_team_superuser" default:"false"`
	TeamAdminRole                            string            `name:"team_admin_role" default:"admin"`
	RoleDeletionSuffix                       string            `name:"role_deletion_suffix" default:"_deleted"`
	EnableTeamMemberDeprecation              bool              `name:"enable_team_member_deprecation" default:"false"`
	EnableAdminRoleForUsers                  bool              `name:"enable_admin_role_for_users" default:"true"`
	EnablePostgresTeamCRD                    bool              `name:"enable_postgres_team_crd" default:"false"`
	EnablePostgresTeamCRDSuperusers          bool              `name:"enable_postgres_team_crd_superusers" default:"false"`
	EnableMasterLoadBalancer                 bool              `name:"enable_master_load_balancer" default:"true"`
	EnableMasterPoolerLoadBalancer           bool              `name:"enable_master_pooler_load_balancer" default:"false"`
	EnableReplicaLoadBalancer                bool              `name:"enable_replica_load_balancer" default:"false"`
	EnableReplicaPoolerLoadBalancer          bool              `name:"enable_replica_pooler_load_balancer" default:"false"`
	CustomServiceAnnotations                 map[string]string `name:"custom_service_annotations"`
	CustomPodAnnotations                     map[string]string `name:"custom_pod_annotations"`
	EnablePodAntiAffinity                    bool              `name:"enable_pod_antiaffinity" default:"false"`
	PodAntiAffinityPreferredDuringScheduling bool              `name:"pod_antiaffinity_preferred_during_scheduling" default:"false"`
	PodAntiAffinityTopologyKey               string            `name:"pod_antiaffinity_topology_key" default:"kubernetes.io/hostname"`
	StorageResizeMode                        string            `name:"storage_resize_mode" default:"pvc"`
	EnableLoadBalancer                       *bool             `name:"enable_load_balancer"` // deprecated and kept for backward compatibility
	ExternalTrafficPolicy                    string            `name:"external_traffic_policy" default:"Cluster"`
	MasterDNSNameFormat                      StringTemplate    `name:"master_dns_name_format" default:"{cluster}.{namespace}.{hostedzone}"`
	MasterLegacyDNSNameFormat                StringTemplate    `name:"master_legacy_dns_name_format" default:"{cluster}.{team}.{hostedzone}"`
	ReplicaDNSNameFormat                     StringTemplate    `name:"replica_dns_name_format" default:"{cluster}-repl.{namespace}.{hostedzone}"`
	ReplicaLegacyDNSNameFormat               StringTemplate    `name:"replica_legacy_dns_name_format" default:"{cluster}-repl.{team}.{hostedzone}"`
	PDBNameFormat                            StringTemplate    `name:"pdb_name_format" default:"postgres-{cluster}-pdb"`
	PDBMasterLabelSelector                   *bool             `name:"pdb_master_label_selector" default:"true"`
	EnablePodDisruptionBudget                *bool             `name:"enable_pod_disruption_budget" default:"true"`
	EnableInitContainers                     *bool             `name:"enable_init_containers" default:"true"`
	EnableSidecars                           *bool             `name:"enable_sidecars" default:"true"`
	SharePgSocketWithSidecars                *bool             `name:"share_pgsocket_with_sidecars" default:"false"`
	Workers                                  uint32            `name:"workers" default:"8"`
	APIPort                                  int               `name:"api_port" default:"8080"`
	RingLogLines                             int               `name:"ring_log_lines" default:"100"`
	ClusterHistoryEntries                    int               `name:"cluster_history_entries" default:"1000"`
	TeamAPIRoleConfiguration                 map[string]string `name:"team_api_role_configuration" default:"log_statement:all"`
	PodTerminateGracePeriod                  time.Duration     `name:"pod_terminate_grace_period" default:"5m"`
	PodManagementPolicy                      string            `name:"pod_management_policy" default:"ordered_ready"`
	EnableReadinessProbe                     bool              `name:"enable_readiness_probe" default:"false"`
	ProtectedRoles                           []string          `name:"protected_role_names" default:"admin,cron_admin"`
	PostgresSuperuserTeams                   []string          `name:"postgres_superuser_teams" default:""`
	SetMemoryRequestToLimit                  bool              `name:"set_memory_request_to_limit" default:"false"`
	EnableLazySpiloUpgrade                   bool              `name:"enable_lazy_spilo_upgrade" default:"false"`
	EnableCrossNamespaceSecret               bool              `name:"enable_cross_namespace_secret" default:"false"`
	EnableFinalizers                         *bool             `name:"enable_finalizers" default:"false"`
	EnablePgVersionEnvVar                    bool              `name:"enable_pgversion_env_var" default:"true"`
	EnableSpiloWalPathCompat                 bool              `name:"enable_spilo_wal_path_compat" default:"false"`
	EnableTeamIdClusternamePrefix            bool              `name:"enable_team_id_clustername_prefix" default:"false"`
	MajorVersionUpgradeMode                  string            `name:"major_version_upgrade_mode" default:"off"`
	MajorVersionUpgradeTeamAllowList         []string          `name:"major_version_upgrade_team_allow_list" default:""`
	MinimalMajorVersion                      string            `name:"minimal_major_version" default:"11"`
	TargetMajorVersion                       string            `name:"target_major_version" default:"15"`
	PatroniAPICheckInterval                  time.Duration     `name:"patroni_api_check_interval" default:"1s"`
	PatroniAPICheckTimeout                   time.Duration     `name:"patroni_api_check_timeout" default:"5s"`
	EnablePatroniFailsafeMode                *bool             `name:"enable_patroni_failsafe_mode" default:"false"`
	PersistentVolumeClaimRetentionPolicy     map[string]string `name:"persistent_volume_claim_retention_policy" default:"when_deleted:retain,when_scaled:retain"`
}

// MustMarshal marshals the config or panics
func (c Config) MustMarshal() string {
	b, err := json.MarshalIndent(c, "", "   ")
	if err != nil {
		panic(err)
	}

	return string(b)
}

// NewFromMap creates Config from the map
func NewFromMap(m map[string]string) *Config {
	cfg := Config{}
	fields, _ := structFields(&cfg)

	for _, structField := range fields {
		key := strings.ToLower(structField.Name)
		value, ok := m[key]
		if !ok && structField.Default != "" {
			value = structField.Default
		}

		if value == "" {
			continue
		}
		err := processField(value, structField.Field)
		if err != nil {
			panic(err)
		}
	}
	if err := validate(&cfg); err != nil {
		panic(err)
	}

	return &cfg
}

// Copy creates a copy of the config
func Copy(c *Config) Config {
	cfg := *c

	cfg.ClusterLabels = make(map[string]string, len(c.ClusterLabels))
	for k, v := range c.ClusterLabels {
		cfg.ClusterLabels[k] = v
	}

	return cfg
}

func validate(cfg *Config) (err error) {
	if cfg.MinInstances > 0 && cfg.MaxInstances > 0 && cfg.MinInstances > cfg.MaxInstances {
		err = fmt.Errorf("minimum number of instances %d is set higher than the maximum number %d",
			cfg.MinInstances, cfg.MaxInstances)
	}
	if cfg.Workers == 0 {
		err = fmt.Errorf("number of workers should be higher than 0")
	}

	if *cfg.ConnectionPooler.NumberOfInstances < constants.ConnectionPoolerMinInstances {
		msg := "number of connection pooler instances should be higher than %d"
		err = fmt.Errorf(msg, constants.ConnectionPoolerMinInstances)
	}

	if cfg.ConnectionPooler.User == cfg.SuperUsername {
		msg := "connection pool user is not allowed to be the same as super user, username: %s"
		err = fmt.Errorf(msg, cfg.ConnectionPooler.User)
	}

	return
}<|MERGE_RESOLUTION|>--- conflicted
+++ resolved
@@ -155,18 +155,11 @@
 	Image                                string `name:"connection_pooler_image" default:"registry.opensource.zalan.do/acid/pgbouncer"`
 	Mode                                 string `name:"connection_pooler_mode" default:"transaction"`
 	MaxDBConnections                     *int32 `name:"connection_pooler_max_db_connections" default:"60"`
-<<<<<<< HEAD
-	ConnectionPoolerDefaultCPURequest    string `name:"connection_pooler_default_cpu_request" default:"500m"`
-	ConnectionPoolerDefaultMemoryRequest string `name:"connection_pooler_default_memory_request" default:"100Mi"`
-	ConnectionPoolerDefaultCPULimit      string `name:"connection_pooler_default_cpu_limit" default:"1"`
-	ConnectionPoolerDefaultMemoryLimit   string `name:"connection_pooler_default_memory_limit" default:"100Mi"`
-	ConnectionPoolerPriorityClassName    string `name:"connection_pooler_priority_class_name"`
-=======
 	ConnectionPoolerDefaultCPURequest    string `name:"connection_pooler_default_cpu_request"`
 	ConnectionPoolerDefaultMemoryRequest string `name:"connection_pooler_default_memory_request"`
 	ConnectionPoolerDefaultCPULimit      string `name:"connection_pooler_default_cpu_limit"`
 	ConnectionPoolerDefaultMemoryLimit   string `name:"connection_pooler_default_memory_limit"`
->>>>>>> c1bfc2c2
+  ConnectionPoolerPriorityClassName    string `name:"connection_pooler_priority_class_name"`
 }
 
 // Config describes operator config
