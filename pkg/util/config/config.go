--- conflicted
+++ resolved
@@ -170,7 +170,6 @@
 	SidecarContainers       []v1.Container    `name:"sidecars"`
 	PodServiceAccountName   string            `name:"pod_service_account_name" default:"postgres-pod"`
 	// value of this string must be valid JSON or YAML; see initPodServiceAccount
-<<<<<<< HEAD
 	PodServiceAccountDefinition              string            `name:"pod_service_account_definition" default:""`
 	PodServiceAccountRoleBindingDefinition   string            `name:"pod_service_account_role_binding_definition" default:""`
 	MasterPodMoveTimeout                     time.Duration     `name:"master_pod_move_timeout" default:"20m"`
@@ -214,6 +213,7 @@
 	EnablePodDisruptionBudget                *bool             `name:"enable_pod_disruption_budget" default:"true"`
 	EnableInitContainers                     *bool             `name:"enable_init_containers" default:"true"`
 	EnableSidecars                           *bool             `name:"enable_sidecars" default:"true"`
+  SharePGSocketWithSidecars                *bool             `name:"share_pg_socket_with_sidecars" default:"false"`
 	Workers                                  uint32            `name:"workers" default:"8"`
 	APIPort                                  int               `name:"api_port" default:"8080"`
 	RingLogLines                             int               `name:"ring_log_lines" default:"100"`
@@ -221,6 +221,7 @@
 	TeamAPIRoleConfiguration                 map[string]string `name:"team_api_role_configuration" default:"log_statement:all"`
 	PodTerminateGracePeriod                  time.Duration     `name:"pod_terminate_grace_period" default:"5m"`
 	PodManagementPolicy                      string            `name:"pod_management_policy" default:"ordered_ready"`
+	EnableReadinessProbe                     bool              `name:"enable_readiness_probe" default:"false"`
 	ProtectedRoles                           []string          `name:"protected_role_names" default:"admin,cron_admin"`
 	PostgresSuperuserTeams                   []string          `name:"postgres_superuser_teams" default:""`
 	SetMemoryRequestToLimit                  bool              `name:"set_memory_request_to_limit" default:"false"`
@@ -235,74 +236,7 @@
 	TargetMajorVersion                       string            `name:"target_major_version" default:"14"`
 	PatroniAPICheckInterval                  time.Duration     `name:"patroni_api_check_interval" default:"1s"`
 	PatroniAPICheckTimeout                   time.Duration     `name:"patroni_api_check_timeout" default:"5s"`
-=======
-	PodServiceAccountDefinition            string            `name:"pod_service_account_definition" default:""`
-	PodServiceAccountRoleBindingDefinition string            `name:"pod_service_account_role_binding_definition" default:""`
-	MasterPodMoveTimeout                   time.Duration     `name:"master_pod_move_timeout" default:"20m"`
-	DbHostedZone                           string            `name:"db_hosted_zone" default:"db.example.com"`
-	AWSRegion                              string            `name:"aws_region" default:"eu-central-1"`
-	WALES3Bucket                           string            `name:"wal_s3_bucket"`
-	LogS3Bucket                            string            `name:"log_s3_bucket"`
-	KubeIAMRole                            string            `name:"kube_iam_role"`
-	WALGSBucket                            string            `name:"wal_gs_bucket"`
-	GCPCredentials                         string            `name:"gcp_credentials"`
-	WALAZStorageAccount                    string            `name:"wal_az_storage_account"`
-	AdditionalSecretMount                  string            `name:"additional_secret_mount"`
-	AdditionalSecretMountPath              string            `name:"additional_secret_mount_path" default:"/meta/credentials"`
-	EnableEBSGp3Migration                  bool              `name:"enable_ebs_gp3_migration" default:"false"`
-	EnableEBSGp3MigrationMaxSize           int64             `name:"enable_ebs_gp3_migration_max_size" default:"1000"`
-	DebugLogging                           bool              `name:"debug_logging" default:"true"`
-	EnableDBAccess                         bool              `name:"enable_database_access" default:"true"`
-	EnableTeamsAPI                         bool              `name:"enable_teams_api" default:"true"`
-	EnableTeamSuperuser                    bool              `name:"enable_team_superuser" default:"false"`
-	TeamAdminRole                          string            `name:"team_admin_role" default:"admin"`
-	RoleDeletionSuffix                     string            `name:"role_deletion_suffix" default:"_deleted"`
-	EnableTeamMemberDeprecation            bool              `name:"enable_team_member_deprecation" default:"false"`
-	EnableAdminRoleForUsers                bool              `name:"enable_admin_role_for_users" default:"true"`
-	EnablePostgresTeamCRD                  bool              `name:"enable_postgres_team_crd" default:"false"`
-	EnablePostgresTeamCRDSuperusers        bool              `name:"enable_postgres_team_crd_superusers" default:"false"`
-	EnableMasterLoadBalancer               bool              `name:"enable_master_load_balancer" default:"true"`
-	EnableMasterPoolerLoadBalancer         bool              `name:"enable_master_pooler_load_balancer" default:"false"`
-	EnableReplicaLoadBalancer              bool              `name:"enable_replica_load_balancer" default:"false"`
-	EnableReplicaPoolerLoadBalancer        bool              `name:"enable_replica_pooler_load_balancer" default:"false"`
-	CustomServiceAnnotations               map[string]string `name:"custom_service_annotations"`
-	CustomPodAnnotations                   map[string]string `name:"custom_pod_annotations"`
-	EnablePodAntiAffinity                  bool              `name:"enable_pod_antiaffinity" default:"false"`
-	PodAntiAffinityTopologyKey             string            `name:"pod_antiaffinity_topology_key" default:"kubernetes.io/hostname"`
-	StorageResizeMode                      string            `name:"storage_resize_mode" default:"pvc"`
-	EnableLoadBalancer                     *bool             `name:"enable_load_balancer"` // deprecated and kept for backward compatibility
-	ExternalTrafficPolicy                  string            `name:"external_traffic_policy" default:"Cluster"`
-	MasterDNSNameFormat                    StringTemplate    `name:"master_dns_name_format" default:"{cluster}.{namespace}.{hostedzone}"`
-	ReplicaDNSNameFormat                   StringTemplate    `name:"replica_dns_name_format" default:"{cluster}-repl.{namespace}.{hostedzone}"`
-	PDBNameFormat                          StringTemplate    `name:"pdb_name_format" default:"postgres-{cluster}-pdb"`
-	EnablePodDisruptionBudget              *bool             `name:"enable_pod_disruption_budget" default:"true"`
-	EnableInitContainers                   *bool             `name:"enable_init_containers" default:"true"`
-	EnableSidecars                         *bool             `name:"enable_sidecars" default:"true"`
-	SharePGSocketWithSidecars              *bool             `name:"share_pg_socket_with_sidecars" default:"false"`
-	Workers                                uint32            `name:"workers" default:"8"`
-	APIPort                                int               `name:"api_port" default:"8080"`
-	RingLogLines                           int               `name:"ring_log_lines" default:"100"`
-	ClusterHistoryEntries                  int               `name:"cluster_history_entries" default:"1000"`
-	TeamAPIRoleConfiguration               map[string]string `name:"team_api_role_configuration" default:"log_statement:all"`
-	PodTerminateGracePeriod                time.Duration     `name:"pod_terminate_grace_period" default:"5m"`
-	PodManagementPolicy                    string            `name:"pod_management_policy" default:"ordered_ready"`
-	EnableReadinessProbe                   bool              `name:"enable_readiness_probe" default:"false"`
-	ProtectedRoles                         []string          `name:"protected_role_names" default:"admin,cron_admin"`
-	PostgresSuperuserTeams                 []string          `name:"postgres_superuser_teams" default:""`
-	SetMemoryRequestToLimit                bool              `name:"set_memory_request_to_limit" default:"false"`
-	EnableLazySpiloUpgrade                 bool              `name:"enable_lazy_spilo_upgrade" default:"false"`
-	EnableCrossNamespaceSecret             bool              `name:"enable_cross_namespace_secret" default:"false"`
-	EnablePgVersionEnvVar                  bool              `name:"enable_pgversion_env_var" default:"true"`
-	EnableSpiloWalPathCompat               bool              `name:"enable_spilo_wal_path_compat" default:"false"`
-	EnableTeamIdClusternamePrefix          bool              `name:"enable_team_id_clustername_prefix" default:"false"`
-	MajorVersionUpgradeMode                string            `name:"major_version_upgrade_mode" default:"off"`
-	MajorVersionUpgradeTeamAllowList       []string          `name:"major_version_upgrade_team_allow_list" default:""`
-	MinimalMajorVersion                    string            `name:"minimal_major_version" default:"11"`
-	TargetMajorVersion                     string            `name:"target_major_version" default:"14"`
-	PatroniAPICheckInterval                time.Duration     `name:"patroni_api_check_interval" default:"1s"`
-	PatroniAPICheckTimeout                 time.Duration     `name:"patroni_api_check_timeout" default:"5s"`
-	EnablePatroniFailsafeMode              *bool             `name:"enable_patroni_failsafe_mode" default:"false"`
->>>>>>> 024aab1f
+  EnablePatroniFailsafeMode              *bool             `name:"enable_patroni_failsafe_mode" default:"false"`
 }
 
 // MustMarshal marshals the config or panics
