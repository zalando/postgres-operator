--- conflicted
+++ resolved
@@ -140,14 +140,11 @@
 	LogicalBackupS3RetentionTime              string `name:"logical_backup_s3_retention_time" default:""`
 	LogicalBackupGoogleApplicationCredentials string `name:"logical_backup_google_application_credentials" default:""`
 	LogicalBackupJobPrefix                    string `name:"logical_backup_job_prefix" default:"logical-backup-"`
-<<<<<<< HEAD
 	LogicalBackupCronjobEnvironmentSecret     string `name:"logical_backup_cronjob_environment_secret" default:""`
-=======
 	LogicalBackupCPURequest                   string `name:"logical_backup_cpu_request"`
 	LogicalBackupMemoryRequest                string `name:"logical_backup_memory_request"`
 	LogicalBackupCPULimit                     string `name:"logical_backup_cpu_limit"`
 	LogicalBackupMemoryLimit                  string `name:"logical_backup_memory_limit"`
->>>>>>> 40db1f67
 }
 
 // Operator options for connection pooler
