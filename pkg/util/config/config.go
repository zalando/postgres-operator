--- conflicted
+++ resolved
@@ -128,6 +128,9 @@
 	LogicalBackupSchedule                     string `name:"logical_backup_schedule" default:"30 00 * * *"`
 	LogicalBackupDockerImage                  string `name:"logical_backup_docker_image" default:"registry.opensource.zalan.do/acid/logical-backup:v1.8.2"`
 	LogicalBackupProvider                     string `name:"logical_backup_provider" default:"s3"`
+	LogicalBackupAzureStorageAccountName      string `name:"logical_backup_azure_storage_account_name" default:""`
+	LogicalBackupAzureStorageContainer        string `name:"logical_backup_azure_storage_container" default:""`
+	LogicalBackupAzureStorageAccountKey       string `name:"logical_backup_azure_storage_account_key" default:""`
 	LogicalBackupS3Bucket                     string `name:"logical_backup_s3_bucket" default:""`
 	LogicalBackupS3Region                     string `name:"logical_backup_s3_region" default:""`
 	LogicalBackupS3Endpoint                   string `name:"logical_backup_s3_endpoint" default:""`
@@ -137,16 +140,10 @@
 	LogicalBackupS3RetentionTime              string `name:"logical_backup_s3_retention_time" default:""`
 	LogicalBackupGoogleApplicationCredentials string `name:"logical_backup_google_application_credentials" default:""`
 	LogicalBackupJobPrefix                    string `name:"logical_backup_job_prefix" default:"logical-backup-"`
-<<<<<<< HEAD
 	LogicalBackupCPURequest                   string `name:"logical_backup_cpu_request"`
 	LogicalBackupMemoryRequest                string `name:"logical_backup_memory_request"`
 	LogicalBackupCPULimit                     string `name:"logical_backup_cpu_limit"`
 	LogicalBackupMemoryLimit                  string `name:"logical_backup_memory_limit"`
-=======
-	LogicalBackupAzureStorageAccountName      string `name:"logical_backup_azure_storage_account_name" default:""`
-	LogicalBackupAzureStorageContainer        string `name:"logical_backup_azure_storage_container" default:""`
-	LogicalBackupAzureStorageAccountKey       string `name:"logical_backup_azure_storage_account_key" default:""`
->>>>>>> bb2617a5
 }
 
 // Operator options for connection pooler
