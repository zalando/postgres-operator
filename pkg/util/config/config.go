--- conflicted
+++ resolved
@@ -230,13 +230,8 @@
 	EnableTeamIdClusternamePrefix          bool              `name:"enable_team_id_clustername_prefix" default:"false"`
 	MajorVersionUpgradeMode                string            `name:"major_version_upgrade_mode" default:"off"`
 	MajorVersionUpgradeTeamAllowList       []string          `name:"major_version_upgrade_team_allow_list" default:""`
-<<<<<<< HEAD
-	MinimalMajorVersion                    string            `name:"minimal_major_version" default:"10"`
+	MinimalMajorVersion                    string            `name:"minimal_major_version" default:"11"`
 	TargetMajorVersion                     string            `name:"target_major_version" default:"15"`
-=======
-	MinimalMajorVersion                    string            `name:"minimal_major_version" default:"11"`
-	TargetMajorVersion                     string            `name:"target_major_version" default:"14"`
->>>>>>> 3e148ea5
 	PatroniAPICheckInterval                time.Duration     `name:"patroni_api_check_interval" default:"1s"`
 	PatroniAPICheckTimeout                 time.Duration     `name:"patroni_api_check_timeout" default:"5s"`
 	EnablePatroniFailsafeMode              *bool             `name:"enable_patroni_failsafe_mode" default:"false"`
