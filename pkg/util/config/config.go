package config

import (
	"encoding/json"
	"strings"
	"time"

	"fmt"

	"github.com/zalando/postgres-operator/pkg/spec"
	"github.com/zalando/postgres-operator/pkg/util/constants"
	v1 "k8s.io/api/core/v1"
)

// CRD describes CustomResourceDefinition specific configuration parameters
type CRD struct {
	ReadyWaitInterval     time.Duration `name:"ready_wait_interval" default:"4s"`
	ReadyWaitTimeout      time.Duration `name:"ready_wait_timeout" default:"30s"`
	ResyncPeriod          time.Duration `name:"resync_period" default:"30m"`
	RepairPeriod          time.Duration `name:"repair_period" default:"5m"`
	EnableCRDRegistration *bool         `name:"enable_crd_registration" default:"true"`
	EnableCRDValidation   *bool         `name:"enable_crd_validation" default:"true"`
	CRDCategories         []string      `name:"crd_categories" default:"all"`
}

// Resources describes kubernetes resource specific configuration parameters
type Resources struct {
	ResourceCheckInterval         time.Duration       `name:"resource_check_interval" default:"3s"`
	ResourceCheckTimeout          time.Duration       `name:"resource_check_timeout" default:"10m"`
	PodLabelWaitTimeout           time.Duration       `name:"pod_label_wait_timeout" default:"10m"`
	PodDeletionWaitTimeout        time.Duration       `name:"pod_deletion_wait_timeout" default:"10m"`
	PodTerminateGracePeriod       time.Duration       `name:"pod_terminate_grace_period" default:"5m"`
	SpiloRunAsUser                *int64              `name:"spilo_runasuser"`
	SpiloRunAsGroup               *int64              `name:"spilo_runasgroup"`
	SpiloFSGroup                  *int64              `name:"spilo_fsgroup"`
	PodPriorityClassName          string              `name:"pod_priority_class_name"`
	ClusterDomain                 string              `name:"cluster_domain" default:"cluster.local"`
	SpiloPrivileged               bool                `name:"spilo_privileged" default:"false"`
	SpiloAllowPrivilegeEscalation *bool               `name:"spilo_allow_privilege_escalation" default:"true"`
	AdditionalPodCapabilities     []string            `name:"additional_pod_capabilities" default:""`
	ClusterLabels                 map[string]string   `name:"cluster_labels" default:"application:spilo"`
	InheritedLabels               []string            `name:"inherited_labels" default:""`
	InheritedAnnotations          []string            `name:"inherited_annotations" default:""`
	DownscalerAnnotations         []string            `name:"downscaler_annotations"`
	IgnoredAnnotations            []string            `name:"ignored_annotations"`
	ClusterNameLabel              string              `name:"cluster_name_label" default:"cluster-name"`
	DeleteAnnotationDateKey       string              `name:"delete_annotation_date_key"`
	DeleteAnnotationNameKey       string              `name:"delete_annotation_name_key"`
	PodRoleLabel                  string              `name:"pod_role_label" default:"spilo-role"`
	PodToleration                 map[string]string   `name:"toleration" default:""`
	DefaultCPURequest             string              `name:"default_cpu_request"`
	DefaultMemoryRequest          string              `name:"default_memory_request"`
	DefaultCPULimit               string              `name:"default_cpu_limit"`
	DefaultMemoryLimit            string              `name:"default_memory_limit"`
	MinCPULimit                   string              `name:"min_cpu_limit"`
	MinMemoryLimit                string              `name:"min_memory_limit"`
	MaxCPURequest                 string              `name:"max_cpu_request"`
	MaxMemoryRequest              string              `name:"max_memory_request"`
	PodEnvironmentConfigMap       spec.NamespacedName `name:"pod_environment_configmap"`
	PodEnvironmentSecret          string              `name:"pod_environment_secret"`
	NodeReadinessLabel            map[string]string   `name:"node_readiness_label" default:""`
	NodeReadinessLabelMerge       string              `name:"node_readiness_label_merge" default:"OR"`
	ShmVolume                     *bool               `name:"enable_shm_volume" default:"true"`

	MaxInstances                      int32  `name:"max_instances" default:"-1"`
	MinInstances                      int32  `name:"min_instances" default:"-1"`
	IgnoreInstanceLimitsAnnotationKey string `name:"ignore_instance_limits_annotation_key"`
}

type InfrastructureRole struct {
	// Name of a secret which describes the role, and optionally name of a
	// configmap with an extra information
	SecretName spec.NamespacedName `json:"secretname,omitempty"`

	UserKey     string `json:"userkey,omitempty"`
	PasswordKey string `json:"passwordkey,omitempty"`
	RoleKey     string `json:"rolekey,omitempty"`

	DefaultUserValue string `json:"defaultuservalue,omitempty"`
	DefaultRoleValue string `json:"defaultrolevalue,omitempty"`

	// This field point out the detailed yaml definition of the role, if exists
	Details string `json:"details,omitempty"`

	// Specify if a secret contains multiple fields in the following format:
	//
	// 	%(userkey)idx: ...
	// 	%(passwordkey)idx: ...
	// 	%(rolekey)idx: ...
	//
	// If it does, Name/Password/Role are interpreted not as unique field
	// names, but as a template.

	Template bool `json:"template,omitempty"`
}

// Auth describes authentication specific configuration parameters
type Auth struct {
	SecretNameTemplate            StringTemplate        `name:"secret_name_template" default:"{username}.{cluster}.credentials.{tprkind}.{tprgroup}"`
	PamRoleName                   string                `name:"pam_role_name" default:"zalandos"`
	PamConfiguration              string                `name:"pam_configuration" default:"https://info.example.com/oauth2/tokeninfo?access_token= uid realm=/employees"`
	TeamsAPIUrl                   string                `name:"teams_api_url" default:"https://teams.example.com/api/"`
	OAuthTokenSecretName          spec.NamespacedName   `name:"oauth_token_secret_name" default:"postgresql-operator"`
	InfrastructureRolesSecretName spec.NamespacedName   `name:"infrastructure_roles_secret_name"`
	InfrastructureRoles           []*InfrastructureRole `name:"-"`
	InfrastructureRolesDefs       string                `name:"infrastructure_roles_secrets"`
	SuperUsername                 string                `name:"super_username" default:"postgres"`
	ReplicationUsername           string                `name:"replication_username" default:"standby"`
	AdditionalOwnerRoles          []string              `name:"additional_owner_roles" default:""`
	EnablePasswordRotation        bool                  `name:"enable_password_rotation" default:"false"`
	PasswordRotationInterval      uint32                `name:"password_rotation_interval" default:"90"`
	PasswordRotationUserRetention uint32                `name:"password_rotation_user_retention" default:"180"`
}

// Scalyr holds the configuration for the Scalyr Agent sidecar for log shipping:
type Scalyr struct {
	ScalyrAPIKey        string `name:"scalyr_api_key" default:""`
	ScalyrImage         string `name:"scalyr_image" default:""`
	ScalyrServerURL     string `name:"scalyr_server_url" default:"https://upload.eu.scalyr.com"`
	ScalyrCPURequest    string `name:"scalyr_cpu_request" default:"100m"`
	ScalyrMemoryRequest string `name:"scalyr_memory_request" default:"50Mi"`
	ScalyrCPULimit      string `name:"scalyr_cpu_limit" default:"1"`
	ScalyrMemoryLimit   string `name:"scalyr_memory_limit" default:"500Mi"`
}

// LogicalBackup defines configuration for logical backup
type LogicalBackup struct {
	LogicalBackupSchedule                     string `name:"logical_backup_schedule" default:"30 00 * * *"`
	LogicalBackupDockerImage                  string `name:"logical_backup_docker_image" default:"ghcr.io/zalando/postgres-operator/logical-backup:v1.12.2"`
	LogicalBackupProvider                     string `name:"logical_backup_provider" default:"s3"`
	LogicalBackupAzureStorageAccountName      string `name:"logical_backup_azure_storage_account_name" default:""`
	LogicalBackupAzureStorageContainer        string `name:"logical_backup_azure_storage_container" default:""`
	LogicalBackupAzureStorageAccountKey       string `name:"logical_backup_azure_storage_account_key" default:""`
	LogicalBackupS3Bucket                     string `name:"logical_backup_s3_bucket" default:""`
	LogicalBackupS3BucketPrefix               string `name:"logical_backup_s3_bucket_prefix" default:"spilo"`
	LogicalBackupS3Region                     string `name:"logical_backup_s3_region" default:""`
	LogicalBackupS3Endpoint                   string `name:"logical_backup_s3_endpoint" default:""`
	LogicalBackupS3AccessKeyID                string `name:"logical_backup_s3_access_key_id" default:""`
	LogicalBackupS3SecretAccessKey            string `name:"logical_backup_s3_secret_access_key" default:""`
	LogicalBackupS3SSE                        string `name:"logical_backup_s3_sse" default:""`
	LogicalBackupS3RetentionTime              string `name:"logical_backup_s3_retention_time" default:""`
	LogicalBackupGoogleApplicationCredentials string `name:"logical_backup_google_application_credentials" default:""`
	LogicalBackupJobPrefix                    string `name:"logical_backup_job_prefix" default:"logical-backup-"`
	LogicalBackupCronjobEnvironmentSecret     string `name:"logical_backup_cronjob_environment_secret" default:""`
	LogicalBackupCPURequest                   string `name:"logical_backup_cpu_request"`
	LogicalBackupMemoryRequest                string `name:"logical_backup_memory_request"`
	LogicalBackupCPULimit                     string `name:"logical_backup_cpu_limit"`
	LogicalBackupMemoryLimit                  string `name:"logical_backup_memory_limit"`
}

// Operator options for connection pooler
type ConnectionPooler struct {
	NumberOfInstances                    *int32 `name:"connection_pooler_number_of_instances" default:"2"`
	Schema                               string `name:"connection_pooler_schema" default:"pooler"`
	User                                 string `name:"connection_pooler_user" default:"pooler"`
	Image                                string `name:"connection_pooler_image" default:"registry.opensource.zalan.do/acid/pgbouncer"`
	Mode                                 string `name:"connection_pooler_mode" default:"transaction"`
	MaxDBConnections                     *int32 `name:"connection_pooler_max_db_connections" default:"60"`
	ConnectionPoolerDefaultCPURequest    string `name:"connection_pooler_default_cpu_request"`
	ConnectionPoolerDefaultMemoryRequest string `name:"connection_pooler_default_memory_request"`
	ConnectionPoolerDefaultCPULimit      string `name:"connection_pooler_default_cpu_limit"`
	ConnectionPoolerDefaultMemoryLimit   string `name:"connection_pooler_default_memory_limit"`
}

// Config describes operator config
type Config struct {
	CRD
	Resources
	Auth
	Scalyr
	LogicalBackup
	ConnectionPooler

<<<<<<< HEAD
	WatchedNamespace        string                    `name:"watched_namespace"` // special values: "*" means 'watch all namespaces', the empty string "" means 'watch a namespace where operator is deployed to'
	KubernetesUseConfigMaps bool                      `name:"kubernetes_use_configmaps" default:"false"`
	EtcdHost                string                    `name:"etcd_host" default:""` // special values: the empty string "" means Patroni will use K8s as a DCS
	DockerImage             string                    `name:"docker_image" default:"registry.opensource.zalan.do/acid/spilo-13:2.0-p2"`
	ImagePullSecrets        []v1.LocalObjectReference `name:"image_pull_secrets"`
	SidecarImages           map[string]string         `name:"sidecar_docker_images"` // deprecated in favour of SidecarContainers
	SidecarContainers       []v1.Container            `name:"sidecars"`
	PodServiceAccountName   string                    `name:"pod_service_account_name" default:"postgres-pod"`
=======
	WatchedNamespace        string            `name:"watched_namespace"` // special values: "*" means 'watch all namespaces', the empty string "" means 'watch a namespace where operator is deployed to'
	KubernetesUseConfigMaps bool              `name:"kubernetes_use_configmaps" default:"false"`
	EtcdHost                string            `name:"etcd_host" default:""` // special values: the empty string "" means Patroni will use K8s as a DCS
	DockerImage             string            `name:"docker_image" default:"ghcr.io/zalando/spilo-16:3.2-p3"`
	SidecarImages           map[string]string `name:"sidecar_docker_images"` // deprecated in favour of SidecarContainers
	SidecarContainers       []v1.Container    `name:"sidecars"`
	PodServiceAccountName   string            `name:"pod_service_account_name" default:"postgres-pod"`
>>>>>>> ce15d10a
	// value of this string must be valid JSON or YAML; see initPodServiceAccount
	PodServiceAccountDefinition              string            `name:"pod_service_account_definition" default:""`
	PodServiceAccountRoleBindingDefinition   string            `name:"pod_service_account_role_binding_definition" default:""`
	MasterPodMoveTimeout                     time.Duration     `name:"master_pod_move_timeout" default:"20m"`
	DbHostedZone                             string            `name:"db_hosted_zone" default:"db.example.com"`
	AWSRegion                                string            `name:"aws_region" default:"eu-central-1"`
	WALES3Bucket                             string            `name:"wal_s3_bucket"`
	LogS3Bucket                              string            `name:"log_s3_bucket"`
	KubeIAMRole                              string            `name:"kube_iam_role"`
	WALGSBucket                              string            `name:"wal_gs_bucket"`
	GCPCredentials                           string            `name:"gcp_credentials"`
	WALAZStorageAccount                      string            `name:"wal_az_storage_account"`
	AdditionalSecretMount                    string            `name:"additional_secret_mount"`
	AdditionalSecretMountPath                string            `name:"additional_secret_mount_path" default:"/meta/credentials"`
	EnableEBSGp3Migration                    bool              `name:"enable_ebs_gp3_migration" default:"false"`
	EnableEBSGp3MigrationMaxSize             int64             `name:"enable_ebs_gp3_migration_max_size" default:"1000"`
	DebugLogging                             bool              `name:"debug_logging" default:"true"`
	EnableDBAccess                           bool              `name:"enable_database_access" default:"true"`
	EnableTeamsAPI                           bool              `name:"enable_teams_api" default:"true"`
	EnableTeamSuperuser                      bool              `name:"enable_team_superuser" default:"false"`
	TeamAdminRole                            string            `name:"team_admin_role" default:"admin"`
	RoleDeletionSuffix                       string            `name:"role_deletion_suffix" default:"_deleted"`
	EnableTeamMemberDeprecation              bool              `name:"enable_team_member_deprecation" default:"false"`
	EnableAdminRoleForUsers                  bool              `name:"enable_admin_role_for_users" default:"true"`
	EnablePostgresTeamCRD                    bool              `name:"enable_postgres_team_crd" default:"false"`
	EnablePostgresTeamCRDSuperusers          bool              `name:"enable_postgres_team_crd_superusers" default:"false"`
	EnableMasterLoadBalancer                 bool              `name:"enable_master_load_balancer" default:"true"`
	EnableMasterPoolerLoadBalancer           bool              `name:"enable_master_pooler_load_balancer" default:"false"`
	EnableReplicaLoadBalancer                bool              `name:"enable_replica_load_balancer" default:"false"`
	EnableReplicaPoolerLoadBalancer          bool              `name:"enable_replica_pooler_load_balancer" default:"false"`
	CustomServiceAnnotations                 map[string]string `name:"custom_service_annotations"`
	CustomPodAnnotations                     map[string]string `name:"custom_pod_annotations"`
	EnablePodAntiAffinity                    bool              `name:"enable_pod_antiaffinity" default:"false"`
	PodAntiAffinityPreferredDuringScheduling bool              `name:"pod_antiaffinity_preferred_during_scheduling" default:"false"`
	PodAntiAffinityTopologyKey               string            `name:"pod_antiaffinity_topology_key" default:"kubernetes.io/hostname"`
	StorageResizeMode                        string            `name:"storage_resize_mode" default:"pvc"`
	EnableLoadBalancer                       *bool             `name:"enable_load_balancer"` // deprecated and kept for backward compatibility
	ExternalTrafficPolicy                    string            `name:"external_traffic_policy" default:"Cluster"`
	MasterDNSNameFormat                      StringTemplate    `name:"master_dns_name_format" default:"{cluster}.{namespace}.{hostedzone}"`
	MasterLegacyDNSNameFormat                StringTemplate    `name:"master_legacy_dns_name_format" default:"{cluster}.{team}.{hostedzone}"`
	ReplicaDNSNameFormat                     StringTemplate    `name:"replica_dns_name_format" default:"{cluster}-repl.{namespace}.{hostedzone}"`
	ReplicaLegacyDNSNameFormat               StringTemplate    `name:"replica_legacy_dns_name_format" default:"{cluster}-repl.{team}.{hostedzone}"`
	PDBNameFormat                            StringTemplate    `name:"pdb_name_format" default:"postgres-{cluster}-pdb"`
	PDBMasterLabelSelector                   *bool             `name:"pdb_master_label_selector" default:"true"`
	EnablePodDisruptionBudget                *bool             `name:"enable_pod_disruption_budget" default:"true"`
	EnableInitContainers                     *bool             `name:"enable_init_containers" default:"true"`
	EnableSidecars                           *bool             `name:"enable_sidecars" default:"true"`
	SharePgSocketWithSidecars                *bool             `name:"share_pgsocket_with_sidecars" default:"false"`
	Workers                                  uint32            `name:"workers" default:"8"`
	APIPort                                  int               `name:"api_port" default:"8080"`
	RingLogLines                             int               `name:"ring_log_lines" default:"100"`
	ClusterHistoryEntries                    int               `name:"cluster_history_entries" default:"1000"`
	TeamAPIRoleConfiguration                 map[string]string `name:"team_api_role_configuration" default:"log_statement:all"`
	PodTerminateGracePeriod                  time.Duration     `name:"pod_terminate_grace_period" default:"5m"`
	PodManagementPolicy                      string            `name:"pod_management_policy" default:"ordered_ready"`
	EnableReadinessProbe                     bool              `name:"enable_readiness_probe" default:"false"`
	ProtectedRoles                           []string          `name:"protected_role_names" default:"admin,cron_admin"`
	PostgresSuperuserTeams                   []string          `name:"postgres_superuser_teams" default:""`
	SetMemoryRequestToLimit                  bool              `name:"set_memory_request_to_limit" default:"false"`
	EnableLazySpiloUpgrade                   bool              `name:"enable_lazy_spilo_upgrade" default:"false"`
	EnableCrossNamespaceSecret               bool              `name:"enable_cross_namespace_secret" default:"false"`
	EnableFinalizers                         *bool             `name:"enable_finalizers" default:"false"`
	EnablePgVersionEnvVar                    bool              `name:"enable_pgversion_env_var" default:"true"`
	EnableSpiloWalPathCompat                 bool              `name:"enable_spilo_wal_path_compat" default:"false"`
	EnableTeamIdClusternamePrefix            bool              `name:"enable_team_id_clustername_prefix" default:"false"`
	MajorVersionUpgradeMode                  string            `name:"major_version_upgrade_mode" default:"off"`
	MajorVersionUpgradeTeamAllowList         []string          `name:"major_version_upgrade_team_allow_list" default:""`
	MinimalMajorVersion                      string            `name:"minimal_major_version" default:"12"`
	TargetMajorVersion                       string            `name:"target_major_version" default:"16"`
	PatroniAPICheckInterval                  time.Duration     `name:"patroni_api_check_interval" default:"1s"`
	PatroniAPICheckTimeout                   time.Duration     `name:"patroni_api_check_timeout" default:"5s"`
	EnablePatroniFailsafeMode                *bool             `name:"enable_patroni_failsafe_mode" default:"false"`
	EnableSecretsDeletion                    *bool             `name:"enable_secrets_deletion" default:"true"`
	EnablePersistentVolumeClaimDeletion      *bool             `name:"enable_persistent_volume_claim_deletion" default:"true"`
	PersistentVolumeClaimRetentionPolicy     map[string]string `name:"persistent_volume_claim_retention_policy" default:"when_deleted:retain,when_scaled:retain"`
}

// MustMarshal marshals the config or panics
func (c Config) MustMarshal() string {
	b, err := json.MarshalIndent(c, "", "   ")
	if err != nil {
		panic(err)
	}

	return string(b)
}

// NewFromMap creates Config from the map
func NewFromMap(m map[string]string) *Config {
	cfg := Config{}
	fields, _ := structFields(&cfg)

	for _, structField := range fields {
		key := strings.ToLower(structField.Name)
		value, ok := m[key]
		if !ok && structField.Default != "" {
			value = structField.Default
		}

		if value == "" {
			continue
		}
		err := processField(value, structField.Field)
		if err != nil {
			panic(err)
		}
	}
	if err := validate(&cfg); err != nil {
		panic(err)
	}

	return &cfg
}

// Copy creates a copy of the config
func Copy(c *Config) Config {
	cfg := *c

	cfg.ClusterLabels = make(map[string]string, len(c.ClusterLabels))
	for k, v := range c.ClusterLabels {
		cfg.ClusterLabels[k] = v
	}

	return cfg
}

func validate(cfg *Config) (err error) {
	if cfg.MinInstances > 0 && cfg.MaxInstances > 0 && cfg.MinInstances > cfg.MaxInstances {
		err = fmt.Errorf("minimum number of instances %d is set higher than the maximum number %d",
			cfg.MinInstances, cfg.MaxInstances)
	}
	if cfg.Workers == 0 {
		err = fmt.Errorf("number of workers should be higher than 0")
	}

	if *cfg.ConnectionPooler.NumberOfInstances < constants.ConnectionPoolerMinInstances {
		msg := "number of connection pooler instances should be higher than %d"
		err = fmt.Errorf(msg, constants.ConnectionPoolerMinInstances)
	}

	if cfg.ConnectionPooler.User == cfg.SuperUsername {
		msg := "connection pool user is not allowed to be the same as super user, username: %s"
		err = fmt.Errorf(msg, cfg.ConnectionPooler.User)
	}

	return
}<|MERGE_RESOLUTION|>--- conflicted
+++ resolved
@@ -171,24 +171,14 @@
 	LogicalBackup
 	ConnectionPooler
 
-<<<<<<< HEAD
-	WatchedNamespace        string                    `name:"watched_namespace"` // special values: "*" means 'watch all namespaces', the empty string "" means 'watch a namespace where operator is deployed to'
-	KubernetesUseConfigMaps bool                      `name:"kubernetes_use_configmaps" default:"false"`
-	EtcdHost                string                    `name:"etcd_host" default:""` // special values: the empty string "" means Patroni will use K8s as a DCS
-	DockerImage             string                    `name:"docker_image" default:"registry.opensource.zalan.do/acid/spilo-13:2.0-p2"`
-	ImagePullSecrets        []v1.LocalObjectReference `name:"image_pull_secrets"`
-	SidecarImages           map[string]string         `name:"sidecar_docker_images"` // deprecated in favour of SidecarContainers
-	SidecarContainers       []v1.Container            `name:"sidecars"`
-	PodServiceAccountName   string                    `name:"pod_service_account_name" default:"postgres-pod"`
-=======
 	WatchedNamespace        string            `name:"watched_namespace"` // special values: "*" means 'watch all namespaces', the empty string "" means 'watch a namespace where operator is deployed to'
 	KubernetesUseConfigMaps bool              `name:"kubernetes_use_configmaps" default:"false"`
 	EtcdHost                string            `name:"etcd_host" default:""` // special values: the empty string "" means Patroni will use K8s as a DCS
 	DockerImage             string            `name:"docker_image" default:"ghcr.io/zalando/spilo-16:3.2-p3"`
+	ImagePullSecrets        []v1.LocalObjectReference `name:"image_pull_secrets"`	
 	SidecarImages           map[string]string `name:"sidecar_docker_images"` // deprecated in favour of SidecarContainers
 	SidecarContainers       []v1.Container    `name:"sidecars"`
 	PodServiceAccountName   string            `name:"pod_service_account_name" default:"postgres-pod"`
->>>>>>> ce15d10a
 	// value of this string must be valid JSON or YAML; see initPodServiceAccount
 	PodServiceAccountDefinition              string            `name:"pod_service_account_definition" default:""`
 	PodServiceAccountRoleBindingDefinition   string            `name:"pod_service_account_role_binding_definition" default:""`
