--- conflicted
+++ resolved
@@ -49,7 +49,6 @@
 	TPR
 	Resources
 	Auth
-<<<<<<< HEAD
 	Namespace            string         `name:"namespace"`
 	EtcdHost             string         `name:"etcd_host" default:"etcd-client.default.svc.cluster.local:2379"`
 	DockerImage          string         `name:"docker_image" default:"registry.opensource.zalan.do/acid/spiloprivate-9.6:1.2-p4"`
@@ -67,28 +66,9 @@
 	Workers              uint32         `name:"workers" default:"4"`
 	APIPort              int            `name:"api_port" default:"8080"`
 	RingLogLines         int            `name:"ring_log_lines" default:"100"`
-=======
-	Namespace             string         `name:"namespace"`
-	EtcdHost              string         `name:"etcd_host" default:"etcd-client.default.svc.cluster.local:2379"`
-	DockerImage           string         `name:"docker_image" default:"registry.opensource.zalan.do/acid/spiloprivate-9.6:1.2-p4"`
-	ServiceAccountName    string         `name:"service_account_name" default:"operator"`
-	DbHostedZone          string         `name:"db_hosted_zone" default:"db.example.com"`
-	EtcdScope             string         `name:"etcd_scope" default:"service"`
-	WALES3Bucket          string         `name:"wal_s3_bucket"`
-	KubeIAMRole           string         `name:"kube_iam_role"`
-	DebugLogging          bool           `name:"debug_logging" default:"true"`
-	EnableDBAccess        bool           `name:"enable_database_access" default:"true"`
-	EnableTeamsAPI        bool           `name:"enable_teams_api" default:"true"`
-	EnableLoadBalancer    bool           `name:"enable_load_balancer" default:"true"`
-	MasterDNSNameFormat   stringTemplate `name:"master_dns_name_format" default:"{cluster}.{team}.{hostedzone}"`
-	ReplicaDNSNameFormat  stringTemplate `name:"replica_dns_name_format" default:"{cluster}-repl.{team}.{hostedzone}"`
-	Workers               uint32         `name:"workers" default:"4"`
-	APIPort               int            `name:"api_port" default:"8080"`
-	RingLogLines          int            `name:"ring_log_lines" default:"100"`
 	ClusterHistoryEntries int            `name:"cluster_history_entries" default:"1000"`
 
 	PodTerminateGracePeriod time.Duration `name:"pod_terminate_grace_period" default:"5m"`
->>>>>>> 48a43c51
 }
 
 // MustMarshal marshals the config or panics
