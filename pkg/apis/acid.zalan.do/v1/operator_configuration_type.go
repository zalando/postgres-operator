package v1

// Operator configuration CRD definition, please use snake_case for field names.

import (
	"github.com/zalando/postgres-operator/pkg/util/config"

	"time"

	"github.com/zalando/postgres-operator/pkg/spec"
	v1 "k8s.io/api/core/v1"
	metav1 "k8s.io/apimachinery/pkg/apis/meta/v1"
)

// +genclient
// +genclient:onlyVerbs=get
// +genclient:noStatus
// +k8s:deepcopy-gen:interfaces=k8s.io/apimachinery/pkg/runtime.Object

// OperatorConfiguration defines the specification for the OperatorConfiguration.
type OperatorConfiguration struct {
	metav1.TypeMeta   `json:",inline"`
	metav1.ObjectMeta `json:"metadata"`

	Configuration OperatorConfigurationData `json:"configuration"`
}

// +k8s:deepcopy-gen:interfaces=k8s.io/apimachinery/pkg/runtime.Object

// OperatorConfigurationList is used in the k8s API calls
type OperatorConfigurationList struct {
	metav1.TypeMeta `json:",inline"`
	metav1.ListMeta `json:"metadata"`

	Items []OperatorConfiguration `json:"items"`
}

// PostgresUsersConfiguration defines the system users of Postgres.
type PostgresUsersConfiguration struct {
	SuperUsername       string `json:"super_username,omitempty"`
	ReplicationUsername string `json:"replication_username,omitempty"`
}

// KubernetesMetaConfiguration defines k8s conf required for all Postgres clusters and the operator itself
type KubernetesMetaConfiguration struct {
	PodServiceAccountName string `json:"pod_service_account_name,omitempty"`
	// TODO: change it to the proper json
<<<<<<< HEAD
	PodServiceAccountDefinition            string                `json:"pod_service_account_definition,omitempty"`
	PodServiceAccountRoleBindingDefinition string                `json:"pod_service_account_role_binding_definition,omitempty"`
	PodTerminateGracePeriod                Duration              `json:"pod_terminate_grace_period,omitempty"`
	SpiloPrivileged                        bool                  `json:"spilo_privileged,omitempty"`
	SpiloRunAsUser                         *int64                `json:"spilo_runasuser,omitempty"`
	SpiloRunAsGroup                        *int64                `json:"spilo_runasgroup,omitempty"`
	SpiloFSGroup                           *int64                `json:"spilo_fsgroup,omitempty"`
	WatchedNamespace                       string                `json:"watched_namespace,omitempty"`
	PDBNameFormat                          config.StringTemplate `json:"pdb_name_format,omitempty"`
	EnablePodDisruptionBudget              *bool                 `json:"enable_pod_disruption_budget,omitempty"`
	StorageResizeMode                      string                `json:"storage_resize_mode,omitempty"`
	EnableInitContainers                   *bool                 `json:"enable_init_containers,omitempty"`
	EnableSidecars                         *bool                 `json:"enable_sidecars,omitempty"`
	SecretNameTemplate                     config.StringTemplate `json:"secret_name_template,omitempty"`
	ClusterDomain                          string                `json:"cluster_domain,omitempty"`
	OAuthTokenSecretName                   spec.NamespacedName   `json:"oauth_token_secret_name,omitempty"`
	InfrastructureRolesSecretName          spec.NamespacedName   `json:"infrastructure_roles_secret_name,omitempty"`
	PodRoleLabel                           string                `json:"pod_role_label,omitempty"`
	ClusterLabels                          map[string]string     `json:"cluster_labels,omitempty"`
	InheritedLabels                        []string              `json:"inherited_labels,omitempty"`
	DownscalerAnnotations                  []string              `json:"downscaler_annotations,omitempty"`
	ClusterNameLabel                       string                `json:"cluster_name_label,omitempty"`
	NodeReadinessLabel                     map[string]string     `json:"node_readiness_label,omitempty"`
	CustomPodAnnotations                   map[string]string     `json:"custom_pod_annotations,omitempty"`
=======
	PodServiceAccountDefinition            string                       `json:"pod_service_account_definition,omitempty"`
	PodServiceAccountRoleBindingDefinition string                       `json:"pod_service_account_role_binding_definition,omitempty"`
	PodTerminateGracePeriod                Duration                     `json:"pod_terminate_grace_period,omitempty"`
	SpiloPrivileged                        bool                         `json:"spilo_privileged,omitempty"`
	SpiloFSGroup                           *int64                       `json:"spilo_fsgroup,omitempty"`
	WatchedNamespace                       string                       `json:"watched_namespace,omitempty"`
	PDBNameFormat                          config.StringTemplate        `json:"pdb_name_format,omitempty"`
	EnablePodDisruptionBudget              *bool                        `json:"enable_pod_disruption_budget,omitempty"`
	StorageResizeMode                      string                       `json:"storage_resize_mode,omitempty"`
	EnableInitContainers                   *bool                        `json:"enable_init_containers,omitempty"`
	EnableSidecars                         *bool                        `json:"enable_sidecars,omitempty"`
	SecretNameTemplate                     config.StringTemplate        `json:"secret_name_template,omitempty"`
	ClusterDomain                          string                       `json:"cluster_domain,omitempty"`
	OAuthTokenSecretName                   spec.NamespacedName          `json:"oauth_token_secret_name,omitempty"`
	InfrastructureRolesSecretName          spec.NamespacedName          `json:"infrastructure_roles_secret_name,omitempty"`
	InfrastructureRolesDefs                []*config.InfrastructureRole `json:"infrastructure_roles_secrets,omitempty"`
	PodRoleLabel                           string                       `json:"pod_role_label,omitempty"`
	ClusterLabels                          map[string]string            `json:"cluster_labels,omitempty"`
	InheritedLabels                        []string                     `json:"inherited_labels,omitempty"`
	DownscalerAnnotations                  []string                     `json:"downscaler_annotations,omitempty"`
	ClusterNameLabel                       string                       `json:"cluster_name_label,omitempty"`
	DeleteAnnotationDateKey                string                       `json:"delete_annotation_date_key,omitempty"`
	DeleteAnnotationNameKey                string                       `json:"delete_annotation_name_key,omitempty"`
	NodeReadinessLabel                     map[string]string            `json:"node_readiness_label,omitempty"`
	CustomPodAnnotations                   map[string]string            `json:"custom_pod_annotations,omitempty"`
>>>>>>> 03437b63
	// TODO: use a proper toleration structure?
	PodToleration              map[string]string   `json:"toleration,omitempty"`
	PodEnvironmentConfigMap    spec.NamespacedName `json:"pod_environment_configmap,omitempty"`
	PodEnvironmentSecret       string              `json:"pod_environment_secret,omitempty"`
	PodPriorityClassName       string              `json:"pod_priority_class_name,omitempty"`
	MasterPodMoveTimeout       Duration            `json:"master_pod_move_timeout,omitempty"`
	EnablePodAntiAffinity      bool                `json:"enable_pod_antiaffinity,omitempty"`
	PodAntiAffinityTopologyKey string              `json:"pod_antiaffinity_topology_key,omitempty"`
	PodManagementPolicy        string              `json:"pod_management_policy,omitempty"`
}

// PostgresPodResourcesDefaults defines the spec of default resources
type PostgresPodResourcesDefaults struct {
	DefaultCPURequest    string `json:"default_cpu_request,omitempty"`
	DefaultMemoryRequest string `json:"default_memory_request,omitempty"`
	DefaultCPULimit      string `json:"default_cpu_limit,omitempty"`
	DefaultMemoryLimit   string `json:"default_memory_limit,omitempty"`
	MinCPULimit          string `json:"min_cpu_limit,omitempty"`
	MinMemoryLimit       string `json:"min_memory_limit,omitempty"`
}

// OperatorTimeouts defines the timeout of ResourceCheck, PodWait, ReadyWait
type OperatorTimeouts struct {
	ResourceCheckInterval  Duration `json:"resource_check_interval,omitempty"`
	ResourceCheckTimeout   Duration `json:"resource_check_timeout,omitempty"`
	PodLabelWaitTimeout    Duration `json:"pod_label_wait_timeout,omitempty"`
	PodDeletionWaitTimeout Duration `json:"pod_deletion_wait_timeout,omitempty"`
	ReadyWaitInterval      Duration `json:"ready_wait_interval,omitempty"`
	ReadyWaitTimeout       Duration `json:"ready_wait_timeout,omitempty"`
}

// LoadBalancerConfiguration defines the LB configuration
type LoadBalancerConfiguration struct {
	DbHostedZone              string                `json:"db_hosted_zone,omitempty"`
	EnableMasterLoadBalancer  bool                  `json:"enable_master_load_balancer,omitempty"`
	EnableReplicaLoadBalancer bool                  `json:"enable_replica_load_balancer,omitempty"`
	CustomServiceAnnotations  map[string]string     `json:"custom_service_annotations,omitempty"`
	MasterDNSNameFormat       config.StringTemplate `json:"master_dns_name_format,omitempty"`
	ReplicaDNSNameFormat      config.StringTemplate `json:"replica_dns_name_format,omitempty"`
}

// AWSGCPConfiguration defines the configuration for AWS
// TODO complete Google Cloud Platform (GCP) configuration
type AWSGCPConfiguration struct {
	WALES3Bucket              string `json:"wal_s3_bucket,omitempty"`
	AWSRegion                 string `json:"aws_region,omitempty"`
	WALGSBucket               string `json:"wal_gs_bucket,omitempty"`
	GCPCredentials            string `json:"gcp_credentials,omitempty"`
	LogS3Bucket               string `json:"log_s3_bucket,omitempty"`
	KubeIAMRole               string `json:"kube_iam_role,omitempty"`
	AdditionalSecretMount     string `json:"additional_secret_mount,omitempty"`
	AdditionalSecretMountPath string `json:"additional_secret_mount_path" default:"/meta/credentials"`
}

// OperatorDebugConfiguration defines options for the debug mode
type OperatorDebugConfiguration struct {
	DebugLogging   bool `json:"debug_logging,omitempty"`
	EnableDBAccess bool `json:"enable_database_access,omitempty"`
}

// TeamsAPIConfiguration defines the configuration of TeamsAPI
type TeamsAPIConfiguration struct {
	EnableTeamsAPI           bool              `json:"enable_teams_api,omitempty"`
	TeamsAPIUrl              string            `json:"teams_api_url,omitempty"`
	TeamAPIRoleConfiguration map[string]string `json:"team_api_role_configuration,omitempty"`
	EnableTeamSuperuser      bool              `json:"enable_team_superuser,omitempty"`
	EnableAdminRoleForUsers  bool              `json:"enable_admin_role_for_users,omitempty"`
	TeamAdminRole            string            `json:"team_admin_role,omitempty"`
	PamRoleName              string            `json:"pam_role_name,omitempty"`
	PamConfiguration         string            `json:"pam_configuration,omitempty"`
	ProtectedRoles           []string          `json:"protected_role_names,omitempty"`
	PostgresSuperuserTeams   []string          `json:"postgres_superuser_teams,omitempty"`
}

// LoggingRESTAPIConfiguration defines Logging API conf
type LoggingRESTAPIConfiguration struct {
	APIPort               int `json:"api_port,omitempty"`
	RingLogLines          int `json:"ring_log_lines,omitempty"`
	ClusterHistoryEntries int `json:"cluster_history_entries,omitempty"`
}

// ScalyrConfiguration defines the configuration for ScalyrAPI
type ScalyrConfiguration struct {
	ScalyrAPIKey        string `json:"scalyr_api_key,omitempty"`
	ScalyrImage         string `json:"scalyr_image,omitempty"`
	ScalyrServerURL     string `json:"scalyr_server_url,omitempty"`
	ScalyrCPURequest    string `json:"scalyr_cpu_request,omitempty"`
	ScalyrMemoryRequest string `json:"scalyr_memory_request,omitempty"`
	ScalyrCPULimit      string `json:"scalyr_cpu_limit,omitempty"`
	ScalyrMemoryLimit   string `json:"scalyr_memory_limit,omitempty"`
}

// Defines default configuration for connection pooler
type ConnectionPoolerConfiguration struct {
	NumberOfInstances    *int32 `json:"connection_pooler_number_of_instances,omitempty"`
	Schema               string `json:"connection_pooler_schema,omitempty"`
	User                 string `json:"connection_pooler_user,omitempty"`
	Image                string `json:"connection_pooler_image,omitempty"`
	Mode                 string `json:"connection_pooler_mode,omitempty"`
	MaxDBConnections     *int32 `json:"connection_pooler_max_db_connections,omitempty"`
	DefaultCPURequest    string `json:"connection_pooler_default_cpu_request,omitempty"`
	DefaultMemoryRequest string `json:"connection_pooler_default_memory_request,omitempty"`
	DefaultCPULimit      string `json:"connection_pooler_default_cpu_limit,omitempty"`
	DefaultMemoryLimit   string `json:"connection_pooler_default_memory_limit,omitempty"`
}

// OperatorLogicalBackupConfiguration defines configuration for logical backup
type OperatorLogicalBackupConfiguration struct {
	Schedule          string `json:"logical_backup_schedule,omitempty"`
	DockerImage       string `json:"logical_backup_docker_image,omitempty"`
	S3Bucket          string `json:"logical_backup_s3_bucket,omitempty"`
	S3Region          string `json:"logical_backup_s3_region,omitempty"`
	S3Endpoint        string `json:"logical_backup_s3_endpoint,omitempty"`
	S3AccessKeyID     string `json:"logical_backup_s3_access_key_id,omitempty"`
	S3SecretAccessKey string `json:"logical_backup_s3_secret_access_key,omitempty"`
	S3SSE             string `json:"logical_backup_s3_sse,omitempty"`
}

// OperatorConfigurationData defines the operation config
type OperatorConfigurationData struct {
	EnableCRDValidation     *bool    `json:"enable_crd_validation,omitempty"`
	EnableLazySpiloUpgrade  bool     `json:"enable_lazy_spilo_upgrade,omitempty"`
	EtcdHost                string   `json:"etcd_host,omitempty"`
	KubernetesUseConfigMaps bool     `json:"kubernetes_use_configmaps,omitempty"`
	DockerImage             string   `json:"docker_image,omitempty"`
	Workers                 uint32   `json:"workers,omitempty"`
	MinInstances            int32    `json:"min_instances,omitempty"`
	MaxInstances            int32    `json:"max_instances,omitempty"`
	ResyncPeriod            Duration `json:"resync_period,omitempty"`
	RepairPeriod            Duration `json:"repair_period,omitempty"`
	SetMemoryRequestToLimit bool     `json:"set_memory_request_to_limit,omitempty"`
	ShmVolume               *bool    `json:"enable_shm_volume,omitempty"`
	// deprecated in favour of SidecarContainers
	SidecarImages              map[string]string                  `json:"sidecar_docker_images,omitempty"`
	SidecarContainers          []v1.Container                     `json:"sidecars,omitempty"`
	PostgresUsersConfiguration PostgresUsersConfiguration         `json:"users"`
	Kubernetes                 KubernetesMetaConfiguration        `json:"kubernetes"`
	PostgresPodResources       PostgresPodResourcesDefaults       `json:"postgres_pod_resources"`
	Timeouts                   OperatorTimeouts                   `json:"timeouts"`
	LoadBalancer               LoadBalancerConfiguration          `json:"load_balancer"`
	AWSGCP                     AWSGCPConfiguration                `json:"aws_or_gcp"`
	OperatorDebug              OperatorDebugConfiguration         `json:"debug"`
	TeamsAPI                   TeamsAPIConfiguration              `json:"teams_api"`
	LoggingRESTAPI             LoggingRESTAPIConfiguration        `json:"logging_rest_api"`
	Scalyr                     ScalyrConfiguration                `json:"scalyr"`
	LogicalBackup              OperatorLogicalBackupConfiguration `json:"logical_backup"`
	ConnectionPooler           ConnectionPoolerConfiguration      `json:"connection_pooler"`
}

//Duration shortens this frequently used name
type Duration time.Duration<|MERGE_RESOLUTION|>--- conflicted
+++ resolved
@@ -45,36 +45,12 @@
 type KubernetesMetaConfiguration struct {
 	PodServiceAccountName string `json:"pod_service_account_name,omitempty"`
 	// TODO: change it to the proper json
-<<<<<<< HEAD
-	PodServiceAccountDefinition            string                `json:"pod_service_account_definition,omitempty"`
-	PodServiceAccountRoleBindingDefinition string                `json:"pod_service_account_role_binding_definition,omitempty"`
-	PodTerminateGracePeriod                Duration              `json:"pod_terminate_grace_period,omitempty"`
-	SpiloPrivileged                        bool                  `json:"spilo_privileged,omitempty"`
-	SpiloRunAsUser                         *int64                `json:"spilo_runasuser,omitempty"`
-	SpiloRunAsGroup                        *int64                `json:"spilo_runasgroup,omitempty"`
-	SpiloFSGroup                           *int64                `json:"spilo_fsgroup,omitempty"`
-	WatchedNamespace                       string                `json:"watched_namespace,omitempty"`
-	PDBNameFormat                          config.StringTemplate `json:"pdb_name_format,omitempty"`
-	EnablePodDisruptionBudget              *bool                 `json:"enable_pod_disruption_budget,omitempty"`
-	StorageResizeMode                      string                `json:"storage_resize_mode,omitempty"`
-	EnableInitContainers                   *bool                 `json:"enable_init_containers,omitempty"`
-	EnableSidecars                         *bool                 `json:"enable_sidecars,omitempty"`
-	SecretNameTemplate                     config.StringTemplate `json:"secret_name_template,omitempty"`
-	ClusterDomain                          string                `json:"cluster_domain,omitempty"`
-	OAuthTokenSecretName                   spec.NamespacedName   `json:"oauth_token_secret_name,omitempty"`
-	InfrastructureRolesSecretName          spec.NamespacedName   `json:"infrastructure_roles_secret_name,omitempty"`
-	PodRoleLabel                           string                `json:"pod_role_label,omitempty"`
-	ClusterLabels                          map[string]string     `json:"cluster_labels,omitempty"`
-	InheritedLabels                        []string              `json:"inherited_labels,omitempty"`
-	DownscalerAnnotations                  []string              `json:"downscaler_annotations,omitempty"`
-	ClusterNameLabel                       string                `json:"cluster_name_label,omitempty"`
-	NodeReadinessLabel                     map[string]string     `json:"node_readiness_label,omitempty"`
-	CustomPodAnnotations                   map[string]string     `json:"custom_pod_annotations,omitempty"`
-=======
 	PodServiceAccountDefinition            string                       `json:"pod_service_account_definition,omitempty"`
 	PodServiceAccountRoleBindingDefinition string                       `json:"pod_service_account_role_binding_definition,omitempty"`
 	PodTerminateGracePeriod                Duration                     `json:"pod_terminate_grace_period,omitempty"`
 	SpiloPrivileged                        bool                         `json:"spilo_privileged,omitempty"`
+	SpiloRunAsUser                         *int64                       `json:"spilo_runasuser,omitempty"`
+	SpiloRunAsGroup                        *int64                       `json:"spilo_runasgroup,omitempty"`
 	SpiloFSGroup                           *int64                       `json:"spilo_fsgroup,omitempty"`
 	WatchedNamespace                       string                       `json:"watched_namespace,omitempty"`
 	PDBNameFormat                          config.StringTemplate        `json:"pdb_name_format,omitempty"`
@@ -96,7 +72,6 @@
 	DeleteAnnotationNameKey                string                       `json:"delete_annotation_name_key,omitempty"`
 	NodeReadinessLabel                     map[string]string            `json:"node_readiness_label,omitempty"`
 	CustomPodAnnotations                   map[string]string            `json:"custom_pod_annotations,omitempty"`
->>>>>>> 03437b63
 	// TODO: use a proper toleration structure?
 	PodToleration              map[string]string   `json:"toleration,omitempty"`
 	PodEnvironmentConfigMap    spec.NamespacedName `json:"pod_environment_configmap,omitempty"`
