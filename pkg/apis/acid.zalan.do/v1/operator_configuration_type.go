--- conflicted
+++ resolved
@@ -182,22 +182,8 @@
 
 // OperatorConfigurationData defines the operation config
 type OperatorConfigurationData struct {
-<<<<<<< HEAD
-	EnableCRDValidation        *bool                              `json:"enable_crd_validation,omitempty"`
-	EnableLazySpiloUpgrade     bool                               `json:"enable_lazy_spilo_upgrade,omitempty"`
-	EtcdHost                   string                             `json:"etcd_host,omitempty"`
-	KubernetesUseConfigMaps    bool                               `json:"kubernetes_use_configmaps,omitempty"`
-	DockerImage                string                             `json:"docker_image,omitempty"`
-	Workers                    uint32                             `json:"workers,omitempty"`
-	MinInstances               int32                              `json:"min_instances,omitempty"`
-	MaxInstances               int32                              `json:"max_instances,omitempty"`
-	ResyncPeriod               Duration                           `json:"resync_period,omitempty"`
-	RepairPeriod               Duration                           `json:"repair_period,omitempty"`
-	SetMemoryRequestToLimit    bool                               `json:"set_memory_request_to_limit,omitempty"`
-	ShmVolume                  *bool                              `json:"enable_shm_volume,omitempty"`
-	Sidecars                   map[string]string                  `json:"sidecar_docker_images,omitempty"`
-=======
 	EnableCRDValidation     *bool    `json:"enable_crd_validation,omitempty"`
+	EnableLazySpiloUpgrade  bool     `json:"enable_lazy_spilo_upgrade,omitempty"`
 	EtcdHost                string   `json:"etcd_host,omitempty"`
 	KubernetesUseConfigMaps bool     `json:"kubernetes_use_configmaps,omitempty"`
 	DockerImage             string   `json:"docker_image,omitempty"`
@@ -211,7 +197,6 @@
 	// deprecated in favour of SidecarContainers
 	SidecarImages              map[string]string                  `json:"sidecar_docker_images,omitempty"`
 	SidecarContainers          []v1.Container                     `json:"sidecars,omitempty"`
->>>>>>> 168abfe3
 	PostgresUsersConfiguration PostgresUsersConfiguration         `json:"users"`
 	Kubernetes                 KubernetesMetaConfiguration        `json:"kubernetes"`
 	PostgresPodResources       PostgresPodResourcesDefaults       `json:"postgres_pod_resources"`
