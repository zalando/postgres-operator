package v1

import (
	"github.com/zalando/postgres-operator/pkg/util/config"

	"time"

	"github.com/zalando/postgres-operator/pkg/spec"
	metav1 "k8s.io/apimachinery/pkg/apis/meta/v1"
)

// +genclient
// +genclient:onlyVerbs=get
// +genclient:noStatus
// +k8s:deepcopy-gen:interfaces=k8s.io/apimachinery/pkg/runtime.Object

// OperatorConfiguration defines the specification for the OperatorConfiguration.
type OperatorConfiguration struct {
	metav1.TypeMeta   `json:",inline"`
	metav1.ObjectMeta `json:"metadata"`

	Configuration OperatorConfigurationData `json:"configuration"`
}

// +k8s:deepcopy-gen:interfaces=k8s.io/apimachinery/pkg/runtime.Object

// OperatorConfigurationList is used in the k8s API calls
type OperatorConfigurationList struct {
	metav1.TypeMeta `json:",inline"`
	metav1.ListMeta `json:"metadata"`

	Items []OperatorConfiguration `json:"items"`
}

// PostgresUsersConfiguration defines the system users of Postgres.
type PostgresUsersConfiguration struct {
	SuperUsername       string `json:"super_username,omitempty"`
	ReplicationUsername string `json:"replication_username,omitempty"`
}

// KubernetesMetaConfiguration defines k8s conf required for all Postgres clusters and the operator itself
type KubernetesMetaConfiguration struct {
	PodServiceAccountName string `json:"pod_service_account_name,omitempty"`
	// TODO: change it to the proper json
	PodServiceAccountDefinition            string                `json:"pod_service_account_definition,omitempty"`
	PodServiceAccountRoleBindingDefinition string                `json:"pod_service_account_role_binding_definition,omitempty"`
	PodTerminateGracePeriod                Duration              `json:"pod_terminate_grace_period,omitempty"`
	WatchedNamespace                       string                `json:"watched_namespace,omitempty"`
	PDBNameFormat                          config.StringTemplate `json:"pdb_name_format,omitempty"`
	SecretNameTemplate                     config.StringTemplate `json:"secret_name_template,omitempty"`
	OAuthTokenSecretName                   spec.NamespacedName   `json:"oauth_token_secret_name,omitempty"`
	InfrastructureRolesSecretName          spec.NamespacedName   `json:"infrastructure_roles_secret_name,omitempty"`
	PodRoleLabel                           string                `json:"pod_role_label,omitempty"`
	ClusterLabels                          map[string]string     `json:"cluster_labels,omitempty"`
	InheritedLabels                        []string              `json:"inherited_labels,omitempty"`
	ClusterNameLabel                       string                `json:"cluster_name_label,omitempty"`
	NodeReadinessLabel                     map[string]string     `json:"node_readiness_label,omitempty"`
	// TODO: use a proper toleration structure?
	PodToleration map[string]string `json:"toleration,omitempty"`
	// TODO: use namespacedname
	PodEnvironmentConfigMap string `json:"pod_environment_configmap,omitempty"`
	PodPriorityClassName    string `json:"pod_priority_class_name,omitempty"`
	EnablePodAntiAffinity                  bool                  `json:"enable_pod_antiaffinity" default:"false"`
	PodAntiAffinityTopologyKey			   string                `name:"pod_antiaffinity_topology_key" default:"kubernetes.io/hostname"`
}

// PostgresPodResourcesDefaults defines the spec of default resources
type PostgresPodResourcesDefaults struct {
	DefaultCPURequest    string `json:"default_cpu_request,omitempty"`
	DefaultMemoryRequest string `json:"default_memory_request,omitempty"`
	DefaultCPULimit      string `json:"default_cpu_limit,omitempty"`
	DefaultMemoryLimit   string `json:"default_memory_limit,omitempty"`
}

// OperatorTimeouts defines the timeout of ResourceCheck, PodWait, ReadyWait
type OperatorTimeouts struct {
	ResourceCheckInterval  Duration `json:"resource_check_interval,omitempty"`
	ResourceCheckTimeout   Duration `json:"resource_check_timeout,omitempty"`
	PodLabelWaitTimeout    Duration `json:"pod_label_wait_timeout,omitempty"`
	PodDeletionWaitTimeout Duration `json:"pod_deletion_wait_timeout,omitempty"`
	ReadyWaitInterval      Duration `json:"ready_wait_interval,omitempty"`
	ReadyWaitTimeout       Duration `json:"ready_wait_timeout,omitempty"`
}

// LoadBalancerConfiguration defines the LB configuration
type LoadBalancerConfiguration struct {
	DbHostedZone              string                `json:"db_hosted_zone,omitempty"`
	EnableMasterLoadBalancer  bool                  `json:"enable_master_load_balancer,omitempty"`
	EnableReplicaLoadBalancer bool                  `json:"enable_replica_load_balancer,omitempty"`
	CustomServiceAnnotations  map[string]string     `json:"custom_service_annotations,omitempty"`
	MasterDNSNameFormat       config.StringTemplate `json:"master_dns_name_format,omitempty"`
	ReplicaDNSNameFormat      config.StringTemplate `json:"replica_dns_name_format,omitempty"`
}

// AWSGCPConfiguration defines the configuration for AWS
// TODO complete Google Cloud Platform (GCP) configuration
type AWSGCPConfiguration struct {
	WALES3Bucket string `json:"wal_s3_bucket,omitempty"`
	AWSRegion    string `json:"aws_region,omitempty"`
	LogS3Bucket  string `json:"log_s3_bucket,omitempty"`
	KubeIAMRole  string `json:"kube_iam_role,omitempty"`
}

// OperatorDebugConfiguration defines options for the debug mode
type OperatorDebugConfiguration struct {
	DebugLogging   bool `json:"debug_logging,omitempty"`
	EnableDBAccess bool `json:"enable_database_access,omitempty"`
}

// TeamsAPIConfiguration defines the configration of TeamsAPI
type TeamsAPIConfiguration struct {
	EnableTeamsAPI           bool              `json:"enable_teams_api,omitempty"`
	TeamsAPIUrl              string            `json:"teams_api_url,omitempty"`
	TeamAPIRoleConfiguration map[string]string `json:"team_api_role_configuration,omitempty"`
	EnableTeamSuperuser      bool              `json:"enable_team_superuser,omitempty"`
	TeamAdminRole            string            `json:"team_admin_role,omitempty"`
	PamRoleName              string            `json:"pam_role_name,omitempty"`
	PamConfiguration         string            `json:"pam_configuration,omitempty"`
	ProtectedRoles           []string          `json:"protected_role_names,omitempty"`
	PostgresSuperuserTeams   []string          `json:"postgres_superuser_teams,omitempty"`
}

// LoggingRESTAPIConfiguration defines Logging API conf
type LoggingRESTAPIConfiguration struct {
	APIPort               int `json:"api_port,omitempty"`
	RingLogLines          int `json:"ring_log_lines,omitempty"`
	ClusterHistoryEntries int `json:"cluster_history_entries,omitempty"`
}

// ScalyrConfiguration defines the configuration for ScalyrAPI
type ScalyrConfiguration struct {
	ScalyrAPIKey        string `json:"scalyr_api_key,omitempty"`
	ScalyrImage         string `json:"scalyr_image,omitempty"`
	ScalyrServerURL     string `json:"scalyr_server_url,omitempty"`
	ScalyrCPURequest    string `json:"scalyr_cpu_request,omitempty"`
	ScalyrMemoryRequest string `json:"scalyr_memory_request,omitempty"`
	ScalyrCPULimit      string `json:"scalyr_cpu_limit,omitempty"`
	ScalyrMemoryLimit   string `json:"scalyr_memory_limit,omitempty"`
}

// OperatorConfigurationData defines the operation config
type OperatorConfigurationData struct {
	EtcdHost                   string                             `json:"etcd_host,omitempty"`
	DockerImage                string                             `json:"docker_image,omitempty"`
	Workers                    uint32                             `json:"workers,omitempty"`
	MinInstances               int32                              `json:"min_instances,omitempty"`
	MaxInstances               int32                              `json:"max_instances,omitempty"`
	ResyncPeriod               Duration                           `json:"resync_period,omitempty"`
	RepairPeriod               Duration                           `json:"repair_period,omitempty"`
	Sidecars                   map[string]string                  `json:"sidecar_docker_images,omitempty"`
	PostgresUsersConfiguration PostgresUsersConfiguration         `json:"users"`
	Kubernetes                 KubernetesMetaConfiguration        `json:"kubernetes"`
	PostgresPodResources       PostgresPodResourcesDefaults       `json:"postgres_pod_resources"`
	SetMemoryRequestToLimit    bool                               `json:"set_memory_request_to_limit,omitempty"`
	Timeouts                   OperatorTimeouts                   `json:"timeouts"`
	LoadBalancer               LoadBalancerConfiguration          `json:"load_balancer"`
	AWSGCP                     AWSGCPConfiguration                `json:"aws_or_gcp"`
	OperatorDebug              OperatorDebugConfiguration         `json:"debug"`
	TeamsAPI                   TeamsAPIConfiguration              `json:"teams_api"`
	LoggingRESTAPI             LoggingRESTAPIConfiguration        `json:"logging_rest_api"`
	Scalyr                     ScalyrConfiguration                `json:"scalyr"`
	LogicalBackup              OperatorLogicalBackupConfiguration `json:"logical_backup"`
}

// OperatorConfigurationUsers defines configration for super user
type OperatorConfigurationUsers struct {
	SuperUserName            string            `json:"superuser_name,omitempty"`
	Replication              string            `json:"replication_user_name,omitempty"`
	ProtectedRoles           []string          `json:"protected_roles,omitempty"`
	TeamAPIRoleConfiguration map[string]string `json:"team_api_role_configuration,omitempty"`
}

<<<<<<< HEAD
type Duration time.Duration

type OperatorLogicalBackupConfiguration struct {
	Enable      bool   `json:"enable_logical_backup,omitempty"`
	Schedule    string `json:"logical_backup_schedule,omitempty"`
	DockerImage string `json:"logical_backup_docker_image,omitempty"`
	S3Bucket    string `json:"logical_backup_s3_bucket,omitempty"`
}
=======
//Duration shortens this frequently used name
type Duration time.Duration
>>>>>>> 74cc9a44
<|MERGE_RESOLUTION|>--- conflicted
+++ resolved
@@ -170,7 +170,7 @@
 	TeamAPIRoleConfiguration map[string]string `json:"team_api_role_configuration,omitempty"`
 }
 
-<<<<<<< HEAD
+//Duration shortens this frequently used name
 type Duration time.Duration
 
 type OperatorLogicalBackupConfiguration struct {
@@ -178,8 +178,4 @@
 	Schedule    string `json:"logical_backup_schedule,omitempty"`
 	DockerImage string `json:"logical_backup_docker_image,omitempty"`
 	S3Bucket    string `json:"logical_backup_s3_bucket,omitempty"`
-}
-=======
-//Duration shortens this frequently used name
-type Duration time.Duration
->>>>>>> 74cc9a44
+}