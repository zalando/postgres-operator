package cluster

import (
	"fmt"
	"reflect"
	"strings"

	"context"
	"testing"

	"github.com/stretchr/testify/assert"
	acidv1 "github.com/zalando/postgres-operator/pkg/apis/acid.zalan.do/v1"
	zalandov1 "github.com/zalando/postgres-operator/pkg/apis/zalando.org/v1"
	fakezalandov1 "github.com/zalando/postgres-operator/pkg/generated/clientset/versioned/fake"
	"github.com/zalando/postgres-operator/pkg/util"
	"github.com/zalando/postgres-operator/pkg/util/config"
	"github.com/zalando/postgres-operator/pkg/util/constants"
	"github.com/zalando/postgres-operator/pkg/util/k8sutil"

	metav1 "k8s.io/apimachinery/pkg/apis/meta/v1"
	"k8s.io/apimachinery/pkg/types"
)

var (
	clusterName string = "acid-stream-cluster"
	namespace   string = "default"
	appId       string = "test-app"
	dbName      string = "foo"
	fesUser     string = fmt.Sprintf("%s%s", constants.EventStreamSourceSlotPrefix, constants.UserRoleNameSuffix)
	slotName    string = fmt.Sprintf("%s_%s_%s", constants.EventStreamSourceSlotPrefix, dbName, strings.Replace(appId, "-", "_", -1))

	zalandoClientSet = fakezalandov1.NewSimpleClientset()

	client = k8sutil.KubernetesClient{
		FabricEventStreamsGetter: zalandoClientSet.ZalandoV1(),
		PostgresqlsGetter:        zalandoClientSet.AcidV1(),
		PodsGetter:               clientSet.CoreV1(),
		StatefulSetsGetter:       clientSet.AppsV1(),
	}

	pg = acidv1.Postgresql{
		TypeMeta: metav1.TypeMeta{
			Kind:       "Postgresql",
			APIVersion: "acid.zalan.do/v1",
		},
		ObjectMeta: metav1.ObjectMeta{
			Name:      clusterName,
			Namespace: namespace,
		},
		Spec: acidv1.PostgresSpec{
			Databases: map[string]string{
				dbName: fmt.Sprintf("%s%s", dbName, constants.UserRoleNameSuffix),
			},
			Streams: []acidv1.Stream{
				{
					ApplicationId: appId,
					Database:      "foo",
					Tables: map[string]acidv1.StreamTable{
						"data.bar": {
							EventType:     "stream-type-a",
							IdColumn:      k8sutil.StringToPointer("b_id"),
							PayloadColumn: k8sutil.StringToPointer("b_payload"),
						},
						"data.foobar": {
							EventType:         "stream-type-b",
							RecoveryEventType: "stream-type-b-dlq",
						},
						"data.foofoobar": {
							EventType:      "stream-type-c",
							IgnoreRecovery: util.True(),
						},
					},
					EnableRecovery: util.True(),
					Filter: map[string]*string{
						"data.bar": k8sutil.StringToPointer("[?(@.source.txId > 500 && @.source.lsn > 123456)]"),
					},
					BatchSize: k8sutil.UInt32ToPointer(uint32(100)),
					CPU:       k8sutil.StringToPointer("250m"),
					Memory:    k8sutil.StringToPointer("500Mi"),
				},
			},
			TeamID: "acid",
			Volume: acidv1.Volume{
				Size: "1Gi",
			},
		},
	}

	fes = &zalandov1.FabricEventStream{
		TypeMeta: metav1.TypeMeta{
			APIVersion: constants.EventStreamCRDApiVersion,
			Kind:       constants.EventStreamCRDKind,
		},
		ObjectMeta: metav1.ObjectMeta{
			Name:      fmt.Sprintf("%s-12345", clusterName),
			Namespace: namespace,
			Annotations: map[string]string{
				constants.EventStreamCpuAnnotationKey:    "250m",
				constants.EventStreamMemoryAnnotationKey: "500Mi",
			},
			Labels: map[string]string{
				"application":  "spilo",
				"cluster-name": clusterName,
				"team":         "acid",
			},
			OwnerReferences: []metav1.OwnerReference{
				{
					APIVersion: "apps/v1",
					Kind:       "StatefulSet",
					Name:       "acid-test-cluster",
					Controller: util.True(),
				},
			},
		},
		Spec: zalandov1.FabricEventStreamSpec{
			ApplicationId: appId,
			EventStreams: []zalandov1.EventStream{
				{
					EventStreamFlow: zalandov1.EventStreamFlow{
						PayloadColumn: k8sutil.StringToPointer("b_payload"),
						Type:          constants.EventStreamFlowPgGenericType,
					},
					EventStreamRecovery: zalandov1.EventStreamRecovery{
						Type: constants.EventStreamRecoveryDLQType,
						Sink: &zalandov1.EventStreamSink{
							EventType:    fmt.Sprintf("%s-%s", "stream-type-a", constants.EventStreamRecoverySuffix),
							MaxBatchSize: k8sutil.UInt32ToPointer(uint32(100)),
							Type:         constants.EventStreamSinkNakadiType,
						},
					},
					EventStreamSink: zalandov1.EventStreamSink{
						EventType:    "stream-type-a",
						MaxBatchSize: k8sutil.UInt32ToPointer(uint32(100)),
						Type:         constants.EventStreamSinkNakadiType,
					},
					EventStreamSource: zalandov1.EventStreamSource{
						Filter: k8sutil.StringToPointer("[?(@.source.txId > 500 && @.source.lsn > 123456)]"),
						Connection: zalandov1.Connection{
							DBAuth: zalandov1.DBAuth{
								Name:        fmt.Sprintf("fes-user.%s.credentials.postgresql.acid.zalan.do", clusterName),
								PasswordKey: "password",
								Type:        constants.EventStreamSourceAuthType,
								UserKey:     "username",
							},
							Url:        fmt.Sprintf("jdbc:postgresql://%s.%s/foo?user=%s&ssl=true&sslmode=require", clusterName, namespace, fesUser),
							SlotName:   slotName,
							PluginType: constants.EventStreamSourcePluginType,
						},
						Schema: "data",
						EventStreamTable: zalandov1.EventStreamTable{
							IDColumn: k8sutil.StringToPointer("b_id"),
							Name:     "bar",
						},
						Type: constants.EventStreamSourcePGType,
					},
				},
				{
					EventStreamFlow: zalandov1.EventStreamFlow{
						Type: constants.EventStreamFlowPgGenericType,
					},
					EventStreamRecovery: zalandov1.EventStreamRecovery{
						Type: constants.EventStreamRecoveryDLQType,
						Sink: &zalandov1.EventStreamSink{
							EventType:    "stream-type-b-dlq",
							MaxBatchSize: k8sutil.UInt32ToPointer(uint32(100)),
							Type:         constants.EventStreamSinkNakadiType,
						},
					},
					EventStreamSink: zalandov1.EventStreamSink{
						EventType:    "stream-type-b",
						MaxBatchSize: k8sutil.UInt32ToPointer(uint32(100)),
						Type:         constants.EventStreamSinkNakadiType,
					},
					EventStreamSource: zalandov1.EventStreamSource{
						Connection: zalandov1.Connection{
							DBAuth: zalandov1.DBAuth{
								Name:        fmt.Sprintf("fes-user.%s.credentials.postgresql.acid.zalan.do", clusterName),
								PasswordKey: "password",
								Type:        constants.EventStreamSourceAuthType,
								UserKey:     "username",
							},
							Url:        fmt.Sprintf("jdbc:postgresql://%s.%s/foo?user=%s&ssl=true&sslmode=require", clusterName, namespace, fesUser),
							SlotName:   slotName,
							PluginType: constants.EventStreamSourcePluginType,
						},
						Schema: "data",
						EventStreamTable: zalandov1.EventStreamTable{
							Name: "foobar",
						},
						Type: constants.EventStreamSourcePGType,
					},
				},
				{
					EventStreamFlow: zalandov1.EventStreamFlow{
						Type: constants.EventStreamFlowPgGenericType,
					},
					EventStreamRecovery: zalandov1.EventStreamRecovery{
						Type: constants.EventStreamRecoveryIgnoreType,
					},
					EventStreamSink: zalandov1.EventStreamSink{
						EventType:    "stream-type-c",
						MaxBatchSize: k8sutil.UInt32ToPointer(uint32(100)),
						Type:         constants.EventStreamSinkNakadiType,
					},
					EventStreamSource: zalandov1.EventStreamSource{
						Connection: zalandov1.Connection{
							DBAuth: zalandov1.DBAuth{
								Name:        fmt.Sprintf("fes-user.%s.credentials.postgresql.acid.zalan.do", clusterName),
								PasswordKey: "password",
								Type:        constants.EventStreamSourceAuthType,
								UserKey:     "username",
							},
							Url:        fmt.Sprintf("jdbc:postgresql://%s.%s/foo?user=%s&ssl=true&sslmode=require", clusterName, namespace, fesUser),
							SlotName:   slotName,
							PluginType: constants.EventStreamSourcePluginType,
						},
						Schema: "data",
						EventStreamTable: zalandov1.EventStreamTable{
							Name: "foofoobar",
						},
						Type: constants.EventStreamSourcePGType,
					},
				},
			},
		},
	}

	cluster = New(
		Config{
			OpConfig: config.Config{
				Auth: config.Auth{
					SecretNameTemplate: "{username}.{cluster}.credentials.{tprkind}.{tprgroup}",
				},
				PodManagementPolicy: "ordered_ready",
				Resources: config.Resources{
					ClusterLabels:        map[string]string{"application": "spilo"},
					ClusterNameLabel:     "cluster-name",
					DefaultCPURequest:    "300m",
					DefaultCPULimit:      "300m",
					DefaultMemoryRequest: "300Mi",
					DefaultMemoryLimit:   "300Mi",
					PodRoleLabel:         "spilo-role",
				},
			},
		}, client, pg, logger, eventRecorder)
)

func TestGatherApplicationIds(t *testing.T) {
	testAppIds := []string{appId}
	appIds := getDistinctApplicationIds(pg.Spec.Streams)

	if !util.IsEqualIgnoreOrder(testAppIds, appIds) {
		t.Errorf("list of applicationIds does not match, expected %#v, got %#v", testAppIds, appIds)
	}
}

func TestHasSlotsInSync(t *testing.T) {
	cluster.Name = clusterName
	cluster.Namespace = namespace

	appId2 := fmt.Sprintf("%s-2", appId)
	dbNotExists := "dbnotexists"
	slotNotExists := fmt.Sprintf("%s_%s_%s", constants.EventStreamSourceSlotPrefix, dbNotExists, strings.Replace(appId, "-", "_", -1))
	slotNotExistsAppId2 := fmt.Sprintf("%s_%s_%s", constants.EventStreamSourceSlotPrefix, dbNotExists, strings.Replace(appId2, "-", "_", -1))

	tests := []struct {
		subTest       string
		applicationId string
		expectedSlots map[string]map[string]zalandov1.Slot
		actualSlots   map[string]map[string]string
		slotsInSync   bool
	}{
		{
			subTest:       fmt.Sprintf("slots in sync for applicationId %s", appId),
			applicationId: appId,
			expectedSlots: map[string]map[string]zalandov1.Slot{
				dbName: {
					slotName: zalandov1.Slot{
						Slot: map[string]string{
							"databases": dbName,
							"plugin":    constants.EventStreamSourcePluginType,
							"type":      "logical",
						},
						Publication: map[string]acidv1.StreamTable{
							"test1": {
								EventType: "stream-type-a",
							},
						},
					},
				},
			},
			actualSlots: map[string]map[string]string{
				slotName: {
					"databases": dbName,
					"plugin":    constants.EventStreamSourcePluginType,
					"type":      "logical",
				},
			},
			slotsInSync: true,
		}, {
			subTest:       fmt.Sprintf("slots empty for applicationId %s after create or update of publication failed", appId),
			applicationId: appId,
			expectedSlots: map[string]map[string]zalandov1.Slot{
				dbNotExists: {
					slotNotExists: zalandov1.Slot{
						Slot: map[string]string{
							"databases": dbName,
							"plugin":    constants.EventStreamSourcePluginType,
							"type":      "logical",
						},
						Publication: map[string]acidv1.StreamTable{
							"test1": {
								EventType: "stream-type-a",
							},
						},
					},
				},
			},
			actualSlots: map[string]map[string]string{},
			slotsInSync: false,
		}, {
			subTest:       fmt.Sprintf("slot with empty definition for applicationId %s after publication git deleted", appId),
			applicationId: appId,
			expectedSlots: map[string]map[string]zalandov1.Slot{
				dbNotExists: {
					slotNotExists: zalandov1.Slot{
						Slot: map[string]string{
							"databases": dbName,
							"plugin":    constants.EventStreamSourcePluginType,
							"type":      "logical",
						},
						Publication: map[string]acidv1.StreamTable{
							"test1": {
								EventType: "stream-type-a",
							},
						},
					},
				},
			},
			actualSlots: map[string]map[string]string{
				slotName: nil,
			},
			slotsInSync: false,
		}, {
			subTest:       fmt.Sprintf("one slot not in sync for applicationId %s because database does not exist", appId),
			applicationId: appId,
			expectedSlots: map[string]map[string]zalandov1.Slot{
				dbName: {
					slotName: zalandov1.Slot{
						Slot: map[string]string{
							"databases": dbName,
							"plugin":    constants.EventStreamSourcePluginType,
							"type":      "logical",
						},
						Publication: map[string]acidv1.StreamTable{
							"test1": {
								EventType: "stream-type-a",
							},
						},
					},
				},
				dbNotExists: {
					slotNotExists: zalandov1.Slot{
						Slot: map[string]string{
							"databases": "dbnotexists",
							"plugin":    constants.EventStreamSourcePluginType,
							"type":      "logical",
						},
						Publication: map[string]acidv1.StreamTable{
							"test2": {
								EventType: "stream-type-b",
							},
						},
					},
				},
			},
			actualSlots: map[string]map[string]string{
				slotName: {
					"databases": dbName,
					"plugin":    constants.EventStreamSourcePluginType,
					"type":      "logical",
				},
			},
			slotsInSync: false,
		}, {
			subTest:       fmt.Sprintf("slots in sync for applicationId %s, but not for %s - checking %s should return true", appId, appId2, appId),
			applicationId: appId,
			expectedSlots: map[string]map[string]zalandov1.Slot{
				dbName: {
					slotName: zalandov1.Slot{
						Slot: map[string]string{
							"databases": dbName,
							"plugin":    constants.EventStreamSourcePluginType,
							"type":      "logical",
						},
						Publication: map[string]acidv1.StreamTable{
							"test1": {
								EventType: "stream-type-a",
							},
						},
					},
				},
				dbNotExists: {
					slotNotExistsAppId2: zalandov1.Slot{
						Slot: map[string]string{
							"databases": "dbnotexists",
							"plugin":    constants.EventStreamSourcePluginType,
							"type":      "logical",
						},
						Publication: map[string]acidv1.StreamTable{
							"test2": {
								EventType: "stream-type-b",
							},
						},
					},
				},
			},
			actualSlots: map[string]map[string]string{
				slotName: {
					"databases": dbName,
					"plugin":    constants.EventStreamSourcePluginType,
					"type":      "logical",
				},
			},
			slotsInSync: true,
		}, {
			subTest:       fmt.Sprintf("slots in sync for applicationId %s, but not for %s - checking %s should return false", appId, appId2, appId2),
			applicationId: appId2,
			expectedSlots: map[string]map[string]zalandov1.Slot{
				dbName: {
					slotName: zalandov1.Slot{
						Slot: map[string]string{
							"databases": dbName,
							"plugin":    constants.EventStreamSourcePluginType,
							"type":      "logical",
						},
						Publication: map[string]acidv1.StreamTable{
							"test1": {
								EventType: "stream-type-a",
							},
						},
					},
				},
				dbNotExists: {
					slotNotExistsAppId2: zalandov1.Slot{
						Slot: map[string]string{
							"databases": "dbnotexists",
							"plugin":    constants.EventStreamSourcePluginType,
							"type":      "logical",
						},
						Publication: map[string]acidv1.StreamTable{
							"test2": {
								EventType: "stream-type-b",
							},
						},
					},
				},
			},
			actualSlots: map[string]map[string]string{
				slotName: {
					"databases": dbName,
					"plugin":    constants.EventStreamSourcePluginType,
					"type":      "logical",
				},
			},
			slotsInSync: false,
		},
	}

	for _, tt := range tests {
		result := hasSlotsInSync(tt.applicationId, tt.expectedSlots, tt.actualSlots)
		if result != tt.slotsInSync {
			t.Errorf("%s: unexpected result for slot test of applicationId: %v, expected slots %#v, actual slots %#v", tt.subTest, tt.applicationId, tt.expectedSlots, tt.actualSlots)
		}
	}
}

func TestGenerateFabricEventStream(t *testing.T) {
	cluster.Name = clusterName
	cluster.Namespace = namespace

	// create the streams
	err := cluster.syncStream(appId)
	assert.NoError(t, err)

	// compare generated stream with expected stream
	result := cluster.generateFabricEventStream(appId)
	if match, _ := cluster.compareStreams(result, fes); !match {
		t.Errorf("malformed FabricEventStream, expected %#v, got %#v", fes, result)
	}

	listOptions := metav1.ListOptions{
		LabelSelector: cluster.labelsSet(false).String(),
	}
	streams, err := cluster.KubeClient.FabricEventStreams(namespace).List(context.TODO(), listOptions)
	assert.NoError(t, err)
	assert.Equalf(t, 1, len(streams.Items), "unexpected number of streams found: got %d, but expected only one", len(streams.Items))

	// compare stream returned from API with expected stream
	if match, _ := cluster.compareStreams(&streams.Items[0], fes); !match {
		t.Errorf("malformed FabricEventStream returned from API, expected %#v, got %#v", fes, streams.Items[0])
	}

	// sync streams once again
	err = cluster.syncStream(appId)
	assert.NoError(t, err)

	streams, err = cluster.KubeClient.FabricEventStreams(namespace).List(context.TODO(), listOptions)
	assert.NoError(t, err)
	assert.Equalf(t, 1, len(streams.Items), "unexpected number of streams found: got %d, but expected only one", len(streams.Items))

	// compare stream resturned from API with generated stream
	if match, _ := cluster.compareStreams(&streams.Items[0], result); !match {
		t.Errorf("returned FabricEventStream differs from generated one, expected %#v, got %#v", result, streams.Items[0])
	}
}

func newFabricEventStream(streams []zalandov1.EventStream, annotations map[string]string) *zalandov1.FabricEventStream {
	return &zalandov1.FabricEventStream{
		ObjectMeta: metav1.ObjectMeta{
			Name:        fmt.Sprintf("%s-12345", clusterName),
			Annotations: annotations,
		},
		Spec: zalandov1.FabricEventStreamSpec{
			ApplicationId: appId,
			EventStreams:  streams,
		},
	}
}

func TestSyncStreams(t *testing.T) {
	newClusterName := fmt.Sprintf("%s-2", pg.Name)
	pg.Name = newClusterName
	var cluster = New(
		Config{
			OpConfig: config.Config{
				PodManagementPolicy: "ordered_ready",
				Resources: config.Resources{
					ClusterLabels:        map[string]string{"application": "spilo"},
					ClusterNameLabel:     "cluster-name",
					DefaultCPURequest:    "300m",
					DefaultCPULimit:      "300m",
					DefaultMemoryRequest: "300Mi",
					DefaultMemoryLimit:   "300Mi",
					PodRoleLabel:         "spilo-role",
				},
			},
		}, client, pg, logger, eventRecorder)

	_, err := cluster.KubeClient.Postgresqls(namespace).Create(
		context.TODO(), &pg, metav1.CreateOptions{})
	assert.NoError(t, err)

	// create the stream
	err = cluster.syncStream(appId)
	assert.NoError(t, err)

<<<<<<< HEAD
	// create a second stream with same spec but with different name
	fes.ObjectMeta.Labels["cluster-name"] = newClusterName
	createdStream, err := cluster.KubeClient.FabricEventStreams(namespace).Create(
		context.TODO(), fes, metav1.CreateOptions{})
=======
	// sync the stream again
	err = cluster.syncStream(appId)
>>>>>>> 80ef38f7
	assert.NoError(t, err)

	// check that only one stream remains after sync
	listOptions := metav1.ListOptions{
		LabelSelector: cluster.labelsSet(false).String(),
	}
	streams, err := cluster.KubeClient.FabricEventStreams(namespace).List(context.TODO(), listOptions)
	assert.NoError(t, err)
	assert.Equalf(t, 1, len(streams.Items), "unexpected number of streams found: got %d, but expected only 1", len(streams.Items))
}

func TestSameStreams(t *testing.T) {
	testName := "TestSameStreams"
	annotationsA := map[string]string{constants.EventStreamMemoryAnnotationKey: "500Mi"}
	annotationsB := map[string]string{constants.EventStreamMemoryAnnotationKey: "1Gi"}

	stream1 := zalandov1.EventStream{
		EventStreamFlow:     zalandov1.EventStreamFlow{},
		EventStreamRecovery: zalandov1.EventStreamRecovery{},
		EventStreamSink: zalandov1.EventStreamSink{
			EventType: "stream-type-a",
		},
		EventStreamSource: zalandov1.EventStreamSource{
			EventStreamTable: zalandov1.EventStreamTable{
				Name: "foo",
			},
		},
	}

	stream2 := zalandov1.EventStream{
		EventStreamFlow:     zalandov1.EventStreamFlow{},
		EventStreamRecovery: zalandov1.EventStreamRecovery{},
		EventStreamSink: zalandov1.EventStreamSink{
			EventType: "stream-type-b",
		},
		EventStreamSource: zalandov1.EventStreamSource{
			EventStreamTable: zalandov1.EventStreamTable{
				Name: "bar",
			},
		},
	}

	stream3 := zalandov1.EventStream{
		EventStreamFlow: zalandov1.EventStreamFlow{},
		EventStreamRecovery: zalandov1.EventStreamRecovery{
			Type: constants.EventStreamRecoveryNoneType,
		},
		EventStreamSink: zalandov1.EventStreamSink{
			EventType: "stream-type-b",
		},
		EventStreamSource: zalandov1.EventStreamSource{
			EventStreamTable: zalandov1.EventStreamTable{
				Name: "bar",
			},
		},
	}

	tests := []struct {
		subTest  string
		streamsA *zalandov1.FabricEventStream
		streamsB *zalandov1.FabricEventStream
		match    bool
		reason   string
	}{
		{
			subTest:  "identical streams",
			streamsA: newFabricEventStream([]zalandov1.EventStream{stream1, stream2}, annotationsA),
			streamsB: newFabricEventStream([]zalandov1.EventStream{stream1, stream2}, annotationsA),
			match:    true,
			reason:   "",
		},
		{
			subTest:  "same streams different order",
			streamsA: newFabricEventStream([]zalandov1.EventStream{stream1, stream2}, nil),
			streamsB: newFabricEventStream([]zalandov1.EventStream{stream2, stream1}, nil),
			match:    true,
			reason:   "",
		},
		{
			subTest:  "same streams different order",
			streamsA: newFabricEventStream([]zalandov1.EventStream{stream1}, nil),
			streamsB: newFabricEventStream([]zalandov1.EventStream{stream1, stream2}, nil),
			match:    false,
			reason:   "number of defined streams is different",
		},
		{
			subTest:  "different number of streams",
			streamsA: newFabricEventStream([]zalandov1.EventStream{stream1}, nil),
			streamsB: newFabricEventStream([]zalandov1.EventStream{stream1, stream2}, nil),
			match:    false,
			reason:   "number of defined streams is different",
		},
		{
			subTest:  "event stream specs differ",
			streamsA: newFabricEventStream([]zalandov1.EventStream{stream1, stream2}, nil),
			streamsB: fes,
			match:    false,
			reason:   "number of defined streams is different",
		},
		{
			subTest:  "event stream recovery specs differ",
			streamsA: newFabricEventStream([]zalandov1.EventStream{stream2}, nil),
			streamsB: newFabricEventStream([]zalandov1.EventStream{stream3}, nil),
			match:    false,
			reason:   "event stream specs differ",
		},
		{
			subTest:  "event stream annotations differ",
			streamsA: newFabricEventStream([]zalandov1.EventStream{stream2}, nil),
			streamsB: newFabricEventStream([]zalandov1.EventStream{stream3}, annotationsA),
			match:    false,
			reason:   "event stream specs differ",
		},
		{
			subTest:  "event stream annotations differ",
			streamsA: newFabricEventStream([]zalandov1.EventStream{stream2}, annotationsA),
			streamsB: newFabricEventStream([]zalandov1.EventStream{stream3}, annotationsB),
			match:    false,
			reason:   "event stream specs differ",
		},
	}

	for _, tt := range tests {
		streamsMatch, matchReason := cluster.compareStreams(tt.streamsA, tt.streamsB)
		if streamsMatch != tt.match {
			t.Errorf("%s %s: unexpected match result when comparing streams: got %s, epxected %s",
				testName, tt.subTest, matchReason, tt.reason)
		}
	}
}

func TestUpdateStreams(t *testing.T) {
	pg.Name = fmt.Sprintf("%s-3", pg.Name)
	var cluster = New(
		Config{
			OpConfig: config.Config{
				PodManagementPolicy: "ordered_ready",
				Resources: config.Resources{
					ClusterLabels:         map[string]string{"application": "spilo"},
					ClusterNameLabel:      "cluster-name",
					DefaultCPURequest:     "300m",
					DefaultCPULimit:       "300m",
					DefaultMemoryRequest:  "300Mi",
					DefaultMemoryLimit:    "300Mi",
					EnableOwnerReferences: util.True(),
					PodRoleLabel:          "spilo-role",
				},
			},
		}, client, pg, logger, eventRecorder)

	_, err := cluster.KubeClient.Postgresqls(namespace).Create(
		context.TODO(), &pg, metav1.CreateOptions{})
	assert.NoError(t, err)

	// create stream with different owner reference
	fes.ObjectMeta.Name = fmt.Sprintf("%s-12345", pg.Name)
	fes.ObjectMeta.Labels["cluster-name"] = pg.Name
	createdStream, err := cluster.KubeClient.FabricEventStreams(namespace).Create(
		context.TODO(), fes, metav1.CreateOptions{})
	assert.NoError(t, err)
	assert.Equal(t, createdStream.Spec.ApplicationId, appId)

	// sync the stream which should update the owner reference
	err = cluster.syncStream(appId)
	assert.NoError(t, err)

	// check that only one stream exists after sync
	listOptions := metav1.ListOptions{
		LabelSelector: cluster.labelsSet(true).String(),
	}
	streams, err := cluster.KubeClient.FabricEventStreams(namespace).List(context.TODO(), listOptions)
	assert.NoError(t, err)
	assert.Equalf(t, 1, len(streams.Items), "unexpected number of streams found: got %d, but expected only 1", len(streams.Items))

	// compare owner references
	if !reflect.DeepEqual(streams.Items[0].OwnerReferences, cluster.ownerReferences()) {
		t.Errorf("unexpected owner references, expected %#v, got %#v", cluster.ownerReferences(), streams.Items[0].OwnerReferences)
	}

	// change specs of streams and patch CRD
	for i, stream := range pg.Spec.Streams {
		if stream.ApplicationId == appId {
			streamTable := stream.Tables["data.bar"]
			streamTable.EventType = "stream-type-c"
			stream.Tables["data.bar"] = streamTable
			stream.BatchSize = k8sutil.UInt32ToPointer(uint32(250))
			pg.Spec.Streams[i] = stream
		}
	}

	// compare stream returned from API with expected stream
<<<<<<< HEAD
	listOptions := metav1.ListOptions{
		LabelSelector: cluster.labelsSet(false).String(),
	}
	streams := patchPostgresqlStreams(t, cluster, &pg.Spec, listOptions)
=======
	streams = patchPostgresqlStreams(t, cluster, &pg.Spec, listOptions)
>>>>>>> 80ef38f7
	result := cluster.generateFabricEventStream(appId)
	if match, _ := cluster.compareStreams(&streams.Items[0], result); !match {
		t.Errorf("Malformed FabricEventStream after updating manifest, expected %#v, got %#v", streams.Items[0], result)
	}

	// change teamId and check that stream is updated
	pg.Spec.TeamID = "new-team"
	streams = patchPostgresqlStreams(t, cluster, &pg.Spec, listOptions)
	result = cluster.generateFabricEventStream(appId)
	if match, _ := cluster.compareStreams(&streams.Items[0], result); !match {
		t.Errorf("Malformed FabricEventStream after updating teamId, expected %#v, got %#v", streams.Items[0].ObjectMeta.Labels, result.ObjectMeta.Labels)
	}

	// disable recovery
	for idx, stream := range pg.Spec.Streams {
		if stream.ApplicationId == appId {
			stream.EnableRecovery = util.False()
			pg.Spec.Streams[idx] = stream
		}
	}

	streams = patchPostgresqlStreams(t, cluster, &pg.Spec, listOptions)
	result = cluster.generateFabricEventStream(appId)
	if match, _ := cluster.compareStreams(&streams.Items[0], result); !match {
		t.Errorf("Malformed FabricEventStream after disabling event recovery, expected %#v, got %#v", streams.Items[0], result)
	}
}

func patchPostgresqlStreams(t *testing.T, cluster *Cluster, pgSpec *acidv1.PostgresSpec, listOptions metav1.ListOptions) (streams *zalandov1.FabricEventStreamList) {
	patchData, err := specPatch(pgSpec)
	assert.NoError(t, err)

	pgPatched, err := cluster.KubeClient.Postgresqls(namespace).Patch(
		context.TODO(), cluster.Name, types.MergePatchType, patchData, metav1.PatchOptions{}, "spec")
	assert.NoError(t, err)

	cluster.Postgresql.Spec = pgPatched.Spec
	err = cluster.syncStream(appId)
	assert.NoError(t, err)

	streams, err = cluster.KubeClient.FabricEventStreams(namespace).List(context.TODO(), listOptions)
	assert.NoError(t, err)

	return streams
}

func TestDeleteStreams(t *testing.T) {
	pg.Name = fmt.Sprintf("%s-4", pg.Name)
	var cluster = New(
		Config{
			OpConfig: config.Config{
				PodManagementPolicy: "ordered_ready",
				Resources: config.Resources{
					ClusterLabels:        map[string]string{"application": "spilo"},
					ClusterNameLabel:     "cluster-name",
					DefaultCPURequest:    "300m",
					DefaultCPULimit:      "300m",
					DefaultMemoryRequest: "300Mi",
					DefaultMemoryLimit:   "300Mi",
					PodRoleLabel:         "spilo-role",
				},
			},
		}, client, pg, logger, eventRecorder)

	_, err := cluster.KubeClient.Postgresqls(namespace).Create(
		context.TODO(), &pg, metav1.CreateOptions{})
	assert.NoError(t, err)

	// create the stream
	err = cluster.syncStream(appId)
	assert.NoError(t, err)

	// remove streams from manifest
	pg.Spec.Streams = nil
	pgUpdated, err := cluster.KubeClient.Postgresqls(namespace).Update(
		context.TODO(), &pg, metav1.UpdateOptions{})
	assert.NoError(t, err)

	appIds := getDistinctApplicationIds(pgUpdated.Spec.Streams)
	cluster.cleanupRemovedStreams(appIds)

	// check that streams have been deleted
	listOptions := metav1.ListOptions{
		LabelSelector: cluster.labelsSet(true).String(),
	}
	streams, err := cluster.KubeClient.FabricEventStreams(namespace).List(context.TODO(), listOptions)
	assert.NoError(t, err)
	assert.Equalf(t, 0, len(streams.Items), "unexpected number of streams found: got %d, but expected none", len(streams.Items))

	// create stream to test deleteStreams code
	fes.ObjectMeta.Name = fmt.Sprintf("%s-12345", pg.Name)
	fes.ObjectMeta.Labels["cluster-name"] = pg.Name
	_, err = cluster.KubeClient.FabricEventStreams(namespace).Create(
		context.TODO(), fes, metav1.CreateOptions{})
	assert.NoError(t, err)

	// sync it once to cluster struct
	err = cluster.syncStream(appId)
	assert.NoError(t, err)

	// we need a mock client because deleteStreams checks for CRD existance
	mockClient := k8sutil.NewMockKubernetesClient()
	cluster.KubeClient.CustomResourceDefinitionsGetter = mockClient.CustomResourceDefinitionsGetter
	cluster.deleteStreams()

	// check that streams have been deleted
	streams, err = cluster.KubeClient.FabricEventStreams(namespace).List(context.TODO(), listOptions)
	assert.NoError(t, err)
	assert.Equalf(t, 0, len(streams.Items), "unexpected number of streams found: got %d, but expected none", len(streams.Items))
}<|MERGE_RESOLUTION|>--- conflicted
+++ resolved
@@ -555,15 +555,8 @@
 	err = cluster.syncStream(appId)
 	assert.NoError(t, err)
 
-<<<<<<< HEAD
-	// create a second stream with same spec but with different name
-	fes.ObjectMeta.Labels["cluster-name"] = newClusterName
-	createdStream, err := cluster.KubeClient.FabricEventStreams(namespace).Create(
-		context.TODO(), fes, metav1.CreateOptions{})
-=======
 	// sync the stream again
 	err = cluster.syncStream(appId)
->>>>>>> 80ef38f7
 	assert.NoError(t, err)
 
 	// check that only one stream remains after sync
@@ -755,25 +748,10 @@
 	}
 
 	// compare stream returned from API with expected stream
-<<<<<<< HEAD
-	listOptions := metav1.ListOptions{
-		LabelSelector: cluster.labelsSet(false).String(),
-	}
-	streams := patchPostgresqlStreams(t, cluster, &pg.Spec, listOptions)
-=======
 	streams = patchPostgresqlStreams(t, cluster, &pg.Spec, listOptions)
->>>>>>> 80ef38f7
 	result := cluster.generateFabricEventStream(appId)
 	if match, _ := cluster.compareStreams(&streams.Items[0], result); !match {
 		t.Errorf("Malformed FabricEventStream after updating manifest, expected %#v, got %#v", streams.Items[0], result)
-	}
-
-	// change teamId and check that stream is updated
-	pg.Spec.TeamID = "new-team"
-	streams = patchPostgresqlStreams(t, cluster, &pg.Spec, listOptions)
-	result = cluster.generateFabricEventStream(appId)
-	if match, _ := cluster.compareStreams(&streams.Items[0], result); !match {
-		t.Errorf("Malformed FabricEventStream after updating teamId, expected %#v, got %#v", streams.Items[0].ObjectMeta.Labels, result.ObjectMeta.Labels)
 	}
 
 	// disable recovery
@@ -835,6 +813,49 @@
 	err = cluster.syncStream(appId)
 	assert.NoError(t, err)
 
+	// change specs of streams and patch CRD
+	for i, stream := range pg.Spec.Streams {
+		if stream.ApplicationId == appId {
+			streamTable := stream.Tables["data.bar"]
+			streamTable.EventType = "stream-type-c"
+			stream.Tables["data.bar"] = streamTable
+			stream.BatchSize = k8sutil.UInt32ToPointer(uint32(250))
+			pg.Spec.Streams[i] = stream
+		}
+	}
+
+	// compare stream returned from API with expected stream
+	listOptions := metav1.ListOptions{
+		LabelSelector: cluster.labelsSet(false).String(),
+	}
+	streams := patchPostgresqlStreams(t, cluster, &pg.Spec, listOptions)
+	result := cluster.generateFabricEventStream(appId)
+	if match, _ := cluster.compareStreams(&streams.Items[0], result); !match {
+		t.Errorf("Malformed FabricEventStream after updating manifest, expected %#v, got %#v", streams.Items[0], result)
+	}
+
+	// change teamId and check that stream is updated
+	pg.Spec.TeamID = "new-team"
+	streams = patchPostgresqlStreams(t, cluster, &pg.Spec, listOptions)
+	result = cluster.generateFabricEventStream(appId)
+	if match, _ := cluster.compareStreams(&streams.Items[0], result); !match {
+		t.Errorf("Malformed FabricEventStream after updating teamId, expected %#v, got %#v", streams.Items[0].ObjectMeta.Labels, result.ObjectMeta.Labels)
+	}
+
+	// disable recovery
+	for idx, stream := range pg.Spec.Streams {
+		if stream.ApplicationId == appId {
+			stream.EnableRecovery = util.False()
+			pg.Spec.Streams[idx] = stream
+		}
+	}
+
+	streams = patchPostgresqlStreams(t, cluster, &pg.Spec, listOptions)
+	result = cluster.generateFabricEventStream(appId)
+	if match, _ := cluster.compareStreams(&streams.Items[0], result); !match {
+		t.Errorf("Malformed FabricEventStream after disabling event recovery, expected %#v, got %#v", streams.Items[0], result)
+	}
+
 	// remove streams from manifest
 	pg.Spec.Streams = nil
 	pgUpdated, err := cluster.KubeClient.Postgresqls(namespace).Update(
@@ -845,10 +866,7 @@
 	cluster.cleanupRemovedStreams(appIds)
 
 	// check that streams have been deleted
-	listOptions := metav1.ListOptions{
-		LabelSelector: cluster.labelsSet(true).String(),
-	}
-	streams, err := cluster.KubeClient.FabricEventStreams(namespace).List(context.TODO(), listOptions)
+	streams, err = cluster.KubeClient.FabricEventStreams(namespace).List(context.TODO(), listOptions)
 	assert.NoError(t, err)
 	assert.Equalf(t, 0, len(streams.Items), "unexpected number of streams found: got %d, but expected none", len(streams.Items))
 
