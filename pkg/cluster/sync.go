--- conflicted
+++ resolved
@@ -392,13 +392,6 @@
 		c.logger.Warnf("could not get list of pods to apply special PostgreSQL parameters only to be set via Patroni API: %v", err)
 	}
 
-<<<<<<< HEAD
-	if instancesRestartRequired {
-		c.logger.Debugln("restarting Postgres server within pods")
-		c.eventRecorder.Event(c.GetReference(), v1.EventTypeNormal, "Update", "restarting Postgres server within pods")
-		if err := c.restartInstances(); err != nil {
-			c.logger.Warningf("could not restart Postgres server within pods: %v", err)
-=======
 	// get Postgres config, compare with manifest and update via Patroni PATCH endpoint if it differs
 	// Patroni's config endpoint is just a "proxy" to DCS. It is enough to patch it only once and it doesn't matter which pod is used.
 	for i, pod := range pods {
@@ -435,7 +428,6 @@
 
 		if masterPod != nil {
 			c.restartInstance(masterPod)
->>>>>>> 47dc0a9a
 		}
 	}
 
