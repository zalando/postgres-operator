--- conflicted
+++ resolved
@@ -4,13 +4,9 @@
 	"fmt"
 	"reflect"
 
+	metav1 "k8s.io/apimachinery/pkg/apis/meta/v1"
 	policybeta1 "k8s.io/api/policy/v1beta1"
-<<<<<<< HEAD
-	metav1 "k8s.io/apimachinery/pkg/apis/meta/v1"
-=======
-	"k8s.io/api/policy/v1beta1"
 	"k8s.io/api/core/v1"
->>>>>>> ac7b1323
 
 	"github.com/zalando-incubator/postgres-operator/pkg/spec"
 	"github.com/zalando-incubator/postgres-operator/pkg/util"
@@ -191,7 +187,7 @@
 
 func (c *Cluster) syncPodDisruptionBudget(isUpdate bool) error {
 	var (
-		pdb   *v1beta1.PodDisruptionBudget
+		pdb   *policybeta1.PodDisruptionBudget
 		err   error
 	)
 	if pdb, err = c.KubeClient.PodDisruptionBudgets(c.Namespace).Get(c.podDisruptionBudgetName(), metav1.GetOptions{}); err == nil {
