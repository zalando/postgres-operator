package cluster

// Postgres ThirdPartyResource object i.e. Spilo

import (
	"database/sql"
	"encoding/json"
	"fmt"
	"reflect"
	"regexp"
	"sync"

	"github.com/Sirupsen/logrus"
	etcdclient "github.com/coreos/etcd/client"
	"golang.org/x/net/context"
	"k8s.io/client-go/kubernetes"
	"k8s.io/client-go/pkg/api"
	"k8s.io/client-go/pkg/api/v1"
	"k8s.io/client-go/pkg/apis/apps/v1beta1"
	"k8s.io/client-go/pkg/types"
	"k8s.io/client-go/rest"

	"github.com/zalando-incubator/postgres-operator/pkg/spec"
	"github.com/zalando-incubator/postgres-operator/pkg/util"
	"github.com/zalando-incubator/postgres-operator/pkg/util/config"
	"github.com/zalando-incubator/postgres-operator/pkg/util/constants"
	"github.com/zalando-incubator/postgres-operator/pkg/util/k8sutil"
	"github.com/zalando-incubator/postgres-operator/pkg/util/teams"
	"github.com/zalando-incubator/postgres-operator/pkg/util/users"
)

var (
	alphaNumericRegexp = regexp.MustCompile("^[a-zA-Z][a-zA-Z0-9]*$")
	userRegexp         = regexp.MustCompile(`^[a-z0-9]([-_a-z0-9]*[a-z0-9])?(\.[a-z0-9]([-_a-z0-9]*[a-z0-9])?)*$`)
)

//TODO: remove struct duplication
type Config struct {
	KubeClient          *kubernetes.Clientset //TODO: move clients to the better place?
	RestClient          *rest.RESTClient
	EtcdClient          etcdclient.KeysAPI
	TeamsAPIClient      *teams.TeamsAPI
	OpConfig            config.Config
	InfrastructureRoles map[string]spec.PgUser // inherited from the controller
}

type kubeResources struct {
	Service     *v1.Service
	Endpoint    *v1.Endpoints
	Secrets     map[types.UID]*v1.Secret
	Statefulset *v1beta1.StatefulSet
	//Pods are treated separately
	//PVCs are treated separately
}

type Cluster struct {
	kubeResources
	spec.Postgresql
	Config
	logger               *logrus.Entry
	pgUsers              map[string]spec.PgUser
	systemUsers          map[string]spec.PgUser
	podEvents            chan spec.PodEvent
	podSubscribers       map[spec.NamespacedName]chan spec.PodEvent
	podSubscribersMu     sync.RWMutex
	pgDb                 *sql.DB
	mu                   sync.Mutex
	masterLess           bool
	podDispatcherRunning bool
	userSyncStrategy     spec.UserSyncer
	deleteOptions        *v1.DeleteOptions
}

func New(cfg Config, pgSpec spec.Postgresql, logger *logrus.Entry) *Cluster {
	lg := logger.WithField("pkg", "cluster").WithField("cluster-name", pgSpec.Metadata.Name)
	kubeResources := kubeResources{Secrets: make(map[types.UID]*v1.Secret)}
	orphanDependents := true

	cluster := &Cluster{
		Config:               cfg,
		Postgresql:           pgSpec,
		logger:               lg,
		pgUsers:              make(map[string]spec.PgUser),
		systemUsers:          make(map[string]spec.PgUser),
		podEvents:            make(chan spec.PodEvent),
		podSubscribers:       make(map[spec.NamespacedName]chan spec.PodEvent),
		kubeResources:        kubeResources,
		masterLess:           false,
		podDispatcherRunning: false,
		userSyncStrategy:     users.DefaultUserSyncStrategy{},
		deleteOptions:        &v1.DeleteOptions{OrphanDependents: &orphanDependents},
	}

	return cluster
}

func (c *Cluster) ClusterName() spec.NamespacedName {
	return util.NameFromMeta(c.Metadata)
}

func (c *Cluster) teamName() string {
	// TODO: check Teams API for the actual name (in case the user passes an integer Id).
	return c.Spec.TeamId
}

func (c *Cluster) setStatus(status spec.PostgresStatus) {
	c.Status = status
	b, err := json.Marshal(status)
	if err != nil {
		c.logger.Fatalf("Can't marshal status: %s", err)
	}
	request := []byte(fmt.Sprintf(`{"status": %s}`, string(b))) //TODO: Look into/wait for k8s go client methods

	_, err = c.RestClient.Patch(api.MergePatchType).
		RequestURI(c.Metadata.GetSelfLink()).
		Body(request).
		DoRaw()

	if k8sutil.ResourceNotFound(err) {
		c.logger.Warningf("Can't set status for the non-existing cluster")
		return
	}

	if err != nil {
		c.logger.Warningf("Can't set status for cluster '%s': %s", c.ClusterName(), err)
	}
}

func (c *Cluster) initUsers() error {
	c.initSystemUsers()

	if err := c.initInfrastructureRoles(); err != nil {
		return fmt.Errorf("Can't init infrastructure roles: %s", err)
	}

	if err := c.initRobotUsers(); err != nil {
		return fmt.Errorf("Can't init robot users: %s", err)
	}

	if err := c.initHumanUsers(); err != nil {
		return fmt.Errorf("Can't init human users: %s", err)
	}

	c.logger.Debugf("Initialized users: %# v", util.Pretty(c.pgUsers))

	return nil
}

func (c *Cluster) etcdKeyExists(keyName string) (bool, error) {
	options := etcdclient.GetOptions{}
	resp, err := c.EtcdClient.Get(context.Background(), keyName, &options)
	if err != nil {
		etcdErr, ok := err.(etcdclient.Error)
		if !ok {
			return false, err
		}
		if etcdErr.Code == etcdclient.ErrorCodeKeyNotFound {
			return false, nil
		}
	}

	return resp != nil, err
}

func (c *Cluster) Create(stopCh <-chan struct{}) error {
	c.mu.Lock()
	defer c.mu.Unlock()
	var err error

	if !c.podDispatcherRunning {
		go c.podEventsDispatcher(stopCh)
		c.podDispatcherRunning = true
	}

	defer func() {
		if err == nil {
			c.setStatus(spec.ClusterStatusRunning) //TODO: are you sure it's running?
		} else {
			c.setStatus(spec.ClusterStatusAddFailed)
		}
	}()

	c.setStatus(spec.ClusterStatusCreating)

	keyExist, err := c.etcdKeyExists(fmt.Sprintf("/%s/%s", c.OpConfig.EtcdScope, c.Metadata.Name))
	if err != nil {
		c.logger.Warnf("Can't check etcd key: %s", err)
	}
	if keyExist {
		c.logger.Warnf("Etcd key for the cluster already exists")
	}
	//TODO: service will create endpoint implicitly
	ep, err := c.createEndpoint()
	if err != nil {
		return fmt.Errorf("Can't create Endpoint: %s", err)
	}
	c.logger.Infof("Endpoint '%s' has been successfully created", util.NameFromMeta(ep.ObjectMeta))

	service, err := c.createService()
	if err != nil {
		return fmt.Errorf("Can't create Service: %s", err)
	} else {
		c.logger.Infof("Service '%s' has been successfully created", util.NameFromMeta(service.ObjectMeta))
	}

	if err = c.initUsers(); err != nil {
		return err
	}
	c.logger.Infof("User secrets have been initialized")

	if err = c.applySecrets(); err != nil {
		return fmt.Errorf("Can't create Secrets: %s", err)
	}
	c.logger.Infof("Secrets have been successfully created")

	ss, err := c.createStatefulSet()
	if err != nil {
		return fmt.Errorf("Can't create StatefulSet: %s", err)
	}
	c.logger.Infof("StatefulSet '%s' has been successfully created", util.NameFromMeta(ss.ObjectMeta))

	c.logger.Info("Waiting for cluster being ready")

	if err = c.waitStatefulsetPodsReady(); err != nil {
		c.logger.Errorf("Failed to create cluster: %s", err)
		return err
	}
	c.logger.Infof("Pods are ready")

	if !(c.masterLess || c.DatabaseAccessDisabled()) {
		if err := c.initDbConn(); err != nil {
			return fmt.Errorf("Can't init db connection: %s", err)
		} else {
			if err = c.createUsers(); err != nil {
				return fmt.Errorf("Can't create users: %s", err)
			} else {
				c.logger.Infof("Users have been successfully created")
			}
		}
	} else {
		if c.masterLess {
			c.logger.Warnln("Cluster is masterless")
		}
	}

	c.ListResources()

	return nil
}

func (c Cluster) sameServiceWith(service *v1.Service) (match bool, reason string) {
	//TODO: improve comparison
	if !reflect.DeepEqual(c.Service.Spec.LoadBalancerSourceRanges, service.Spec.LoadBalancerSourceRanges) {
		reason = "new service's LoadBalancerSourceRange doesn't match the current one"
	} else {
		match = true
	}
	return
}

func (c Cluster) sameVolumeWith(volume spec.Volume) (match bool, reason string) {
	if !reflect.DeepEqual(c.Spec.Volume, volume) {
		reason = "new volume's specification doesn't match the current one"
	} else {
		match = true
	}
	return
}

func (c Cluster) compareStatefulSetWith(statefulSet *v1beta1.StatefulSet) (match, needsReplace bool, needsRollUpdate bool, reason string) {
	match = true
	//TODO: improve me
	if *c.Statefulset.Spec.Replicas != *statefulSet.Spec.Replicas {
		match = false
		reason = "new statefulset's number of replicas doesn't match the current one"
	}
	if len(c.Statefulset.Spec.Template.Spec.Containers) != len(statefulSet.Spec.Template.Spec.Containers) {
		needsRollUpdate = true
		reason = "new statefulset's container specification doesn't match the current one"
	}
	if len(c.Statefulset.Spec.Template.Spec.Containers) == 0 {
		c.logger.Warnf("StatefulSet '%s' has no container", util.NameFromMeta(c.Statefulset.ObjectMeta))
		return
	}
	// In the comparisons below, the needsReplace and needsRollUpdate flags are never reset, since checks fall through
	// and the combined effect of all the changes should be applied.
	// TODO: log all reasons for changing the statefulset, not just the last one.
	// TODO: make sure this is in sync with genPodTemplate, ideally by using the same list of fields to generate
	// the template and the diff
	if c.Statefulset.Spec.Template.Spec.ServiceAccountName != statefulSet.Spec.Template.Spec.ServiceAccountName {
		needsReplace = true
		needsRollUpdate = true
		reason = "new statefulset's serviceAccountName service asccount name doesn't match the current one"
	}
	if *c.Statefulset.Spec.Template.Spec.TerminationGracePeriodSeconds != *statefulSet.Spec.Template.Spec.TerminationGracePeriodSeconds {
		needsReplace = true
		needsRollUpdate = true
		reason = "new statefulset's terminationGracePeriodSeconds  doesn't match the current one"
	}
	// Some generated fields like creationTimestamp make it not possible to use DeepCompare on Spec.Template.ObjectMeta
	if !reflect.DeepEqual(c.Statefulset.Spec.Template.Labels, statefulSet.Spec.Template.Labels) {
		needsReplace = true
		needsRollUpdate = true
		reason = "new statefulset's metadata labels doesn't match the current one"
	}
	if !reflect.DeepEqual(c.Statefulset.Spec.Template.Annotations, statefulSet.Spec.Template.Annotations) {
		needsRollUpdate = true
		needsReplace = true
		reason = "new statefulset's metadata annotations doesn't match the current one"
	}
	if len(c.Statefulset.Spec.VolumeClaimTemplates) != len(statefulSet.Spec.VolumeClaimTemplates) {
		needsReplace = true
		needsRollUpdate = true
		reason = "new statefulset's volumeClaimTemplates contains different number of volumes to the old one"
	}
	for i := 0; i < len(c.Statefulset.Spec.VolumeClaimTemplates); i++ {
		name := c.Statefulset.Spec.VolumeClaimTemplates[i].Name
		// Some generated fields like creationTimestamp make it not possible to use DeepCompare on ObjectMeta
		if name != statefulSet.Spec.VolumeClaimTemplates[i].Name {
			needsReplace = true
			needsRollUpdate = true
			reason = fmt.Sprintf("new statefulset's name for volume %d doesn't match the current one", i)
			continue
		}
		if !reflect.DeepEqual(c.Statefulset.Spec.VolumeClaimTemplates[i].Annotations, statefulSet.Spec.VolumeClaimTemplates[i].Annotations) {
			needsReplace = true
			needsRollUpdate = true
			reason = fmt.Sprintf("new statefulset's annotations for volume %s doesn't match the current one", name)
		}
		if !reflect.DeepEqual(c.Statefulset.Spec.VolumeClaimTemplates[i].Spec, statefulSet.Spec.VolumeClaimTemplates[i].Spec) {
			name := c.Statefulset.Spec.VolumeClaimTemplates[i].Name
			needsReplace = true
			needsRollUpdate = true
			reason = fmt.Sprintf("new statefulset's volumeClaimTemplates specification for volume %s doesn't match the current one", name)
		}
	}

	container1 := c.Statefulset.Spec.Template.Spec.Containers[0]
	container2 := statefulSet.Spec.Template.Spec.Containers[0]
	if container1.Image != container2.Image {
		needsRollUpdate = true
		reason = "new statefulset's container image doesn't match the current one"
	}

	if !reflect.DeepEqual(container1.Ports, container2.Ports) {
		needsRollUpdate = true
		reason = "new statefulset's container ports don't match the current one"
	}

	if !compareResources(&container1.Resources, &container2.Resources) {
		needsRollUpdate = true
		reason = "new statefulset's container resources don't match the current ones"
	}
	if !reflect.DeepEqual(container1.Env, container2.Env) {
		needsRollUpdate = true
		reason = "new statefulset's container environment doesn't match the current one"
	}

	if needsRollUpdate || needsReplace {
		match = false
	}

	return
}

func compareResources(a *v1.ResourceRequirements, b *v1.ResourceRequirements) (equal bool) {
	equal = true
	if a != nil {
		equal = compareResoucesAssumeFirstNotNil(a, b)
	}
	if equal && (b != nil) {
		equal = compareResoucesAssumeFirstNotNil(b, a)
	}
	return
}

func compareResoucesAssumeFirstNotNil(a *v1.ResourceRequirements, b *v1.ResourceRequirements) bool {
	if b == nil || (len(b.Requests) == 0) {
		return (len(a.Requests) == 0)
	}
	for k, v := range a.Requests {
		if (&v).Cmp(b.Requests[k]) != 0 {
			return false
		}
	}
	for k, v := range a.Limits {
		if (&v).Cmp(b.Limits[k]) != 0 {
			return false
		}
	}
	return true

}

func (c *Cluster) Update(newSpec *spec.Postgresql) error {
	c.mu.Lock()
	defer c.mu.Unlock()

	c.setStatus(spec.ClusterStatusUpdating)
	c.logger.Debugf("Cluster update from version %s to %s",
		c.Metadata.ResourceVersion, newSpec.Metadata.ResourceVersion)

	newService := c.genService(newSpec.Spec.AllowedSourceRanges)
	if match, reason := c.sameServiceWith(newService); !match {
		c.logServiceChanges(c.Service, newService, true, reason)
		if err := c.updateService(newService); err != nil {
			c.setStatus(spec.ClusterStatusUpdateFailed)
			return fmt.Errorf("Can't update Service: %s", err)
		} else {
			c.logger.Infof("Service '%s' has been updated", util.NameFromMeta(c.Service.ObjectMeta))
		}
	}

	if match, reason := c.sameVolumeWith(newSpec.Spec.Volume); !match {
		c.logVolumeChanges(c.Spec.Volume, newSpec.Spec.Volume, reason)
		//TODO: update PVC
	}

<<<<<<< HEAD
	newStatefulSet := c.genStatefulSet(newSpec.Spec)
	sameSS, needsReplace, rollingUpdate, reason := c.compareStatefulSetWith(newStatefulSet)
=======
	newStatefulSet, err := c.genStatefulSet(newSpec.Spec)
	if err != nil {
		return fmt.Errorf("Can't generate StatefulSet: %s", err)
	}
	sameSS, rollingUpdate, reason := c.compareStatefulSetWith(newStatefulSet)
>>>>>>> 356be8f0

	if !sameSS {
		c.logStatefulSetChanges(c.Statefulset, newStatefulSet, true, reason)
		//TODO: mind the case of updating allowedSourceRanges
		if !needsReplace {
			if err := c.updateStatefulSet(newStatefulSet); err != nil {
				c.setStatus(spec.ClusterStatusUpdateFailed)
				return fmt.Errorf("Can't upate StatefulSet: %s", err)
			}
		} else {
			if err := c.replaceStatefulSet(newStatefulSet); err != nil {
				c.setStatus(spec.ClusterStatusUpdateFailed)
				return fmt.Errorf("Can't replace StatefulSet: %s", err)
			}
		}
		//TODO: if there is a change in numberOfInstances, make sure Pods have been created/deleted
		c.logger.Infof("StatefulSet '%s' has been updated", util.NameFromMeta(c.Statefulset.ObjectMeta))
	}

	if c.Spec.PgVersion != newSpec.Spec.PgVersion { // PG versions comparison
		c.logger.Warnf("Postgresql version change(%s -> %s) is not allowed",
			c.Spec.PgVersion, newSpec.Spec.PgVersion)
		//TODO: rewrite pg version in tpr spec
	}

	if rollingUpdate {
		c.logger.Infof("Rolling update is needed")
		// TODO: wait for actual streaming to the replica
		if err := c.recreatePods(); err != nil {
			c.setStatus(spec.ClusterStatusUpdateFailed)
			return fmt.Errorf("Can't recreate Pods: %s", err)
		}
		c.logger.Infof("Rolling update has been finished")
	}
	c.setStatus(spec.ClusterStatusRunning)

	return nil
}

func (c *Cluster) Delete() error {
	c.mu.Lock()
	defer c.mu.Unlock()

	if err := c.deleteEndpoint(); err != nil {
		c.logger.Errorf("Can't delete Endpoint: %s", err)
	}

	if err := c.deleteService(); err != nil {
		c.logger.Errorf("Can't delete Service: %s", err)
	}

	if err := c.deleteStatefulSet(); err != nil {
		c.logger.Errorf("Can't delete StatefulSet: %s", err)
	}

	for _, obj := range c.Secrets {
		if err := c.deleteSecret(obj); err != nil {
			c.logger.Errorf("Can't delete Secret: %s", err)
		}
	}

	return nil
}

func (c *Cluster) ReceivePodEvent(event spec.PodEvent) {
	c.podEvents <- event
}

func (c *Cluster) initSystemUsers() {
	// We don't actually use that to create users, delegating this
	// task to Patroni. Those definitions are only used to create
	// secrets, therefore, setting flags like SUPERUSER or REPLICATION
	// is not necessary here
	c.systemUsers[constants.SuperuserKeyName] = spec.PgUser{
		Name:     c.OpConfig.SuperUsername,
		Password: util.RandomPassword(constants.PasswordLength),
	}
	c.systemUsers[constants.ReplicationUserKeyName] = spec.PgUser{
		Name:     c.OpConfig.ReplicationUsername,
		Password: util.RandomPassword(constants.PasswordLength),
	}
}

func (c *Cluster) initRobotUsers() error {
	for username, userFlags := range c.Spec.Users {
		if !isValidUsername(username) {
			return fmt.Errorf("Invalid username: '%s'", username)
		}

		flags, err := normalizeUserFlags(userFlags)
		if err != nil {
			return fmt.Errorf("Invalid flags for user '%s': %s", username, err)
		}

		c.pgUsers[username] = spec.PgUser{
			Name:     username,
			Password: util.RandomPassword(constants.PasswordLength),
			Flags:    flags,
		}
	}

	return nil
}

func (c *Cluster) initHumanUsers() error {
	teamMembers, err := c.getTeamMembers()
	if err != nil {
		return fmt.Errorf("Can't get list of team members: %s", err)
	} else {
		for _, username := range teamMembers {
			flags := []string{constants.RoleFlagLogin, constants.RoleFlagSuperuser}
			memberOf := []string{c.OpConfig.PamRoleName}
			c.pgUsers[username] = spec.PgUser{Name: username, Flags: flags, MemberOf: memberOf}
		}
	}

	return nil
}

func (c *Cluster) initInfrastructureRoles() error {
	// add infrastucture roles from the operator's definition
	for username, data := range c.InfrastructureRoles {
		if !isValidUsername(username) {
			return fmt.Errorf("Invalid username: '%s'", username)
		}
		if flags, err := normalizeUserFlags(data.Flags); err != nil {
			return fmt.Errorf("Invalid flags for user '%s': %s", username, err)
		} else {
			data.Flags = flags
		}
		c.pgUsers[username] = data
	}
	return nil
}<|MERGE_RESOLUTION|>--- conflicted
+++ resolved
@@ -416,16 +416,12 @@
 		//TODO: update PVC
 	}
 
-<<<<<<< HEAD
-	newStatefulSet := c.genStatefulSet(newSpec.Spec)
+	newStatefulSet, err := c.genStatefulSet(newSpec.Spec)
+	if err != nil {
+		return fmt.Errorf("Can't generate StatefulSet: %s", err)
+	}
+
 	sameSS, needsReplace, rollingUpdate, reason := c.compareStatefulSetWith(newStatefulSet)
-=======
-	newStatefulSet, err := c.genStatefulSet(newSpec.Spec)
-	if err != nil {
-		return fmt.Errorf("Can't generate StatefulSet: %s", err)
-	}
-	sameSS, rollingUpdate, reason := c.compareStatefulSetWith(newStatefulSet)
->>>>>>> 356be8f0
 
 	if !sameSS {
 		c.logStatefulSetChanges(c.Statefulset, newStatefulSet, true, reason)
