--- conflicted
+++ resolved
@@ -11,13 +11,9 @@
 	"sync"
 
 	"github.com/Sirupsen/logrus"
-<<<<<<< HEAD
 	meta_v1 "k8s.io/apimachinery/pkg/apis/meta/v1"
 	"k8s.io/apimachinery/pkg/types"
-	"k8s.io/client-go/kubernetes"
-=======
 	"k8s.io/client-go/pkg/api"
->>>>>>> 4455f1b6
 	"k8s.io/client-go/pkg/api/v1"
 	"k8s.io/client-go/pkg/apis/apps/v1beta1"
 	"k8s.io/client-go/rest"
@@ -40,13 +36,6 @@
 
 // Config contains operator-wide clients and configuration used from a cluster. TODO: remove struct duplication.
 type Config struct {
-<<<<<<< HEAD
-=======
-	KubeClient          k8sutil.KubernetesClient
-	RestClient          *rest.RESTClient
-	RestConfig          *rest.Config
-	TeamsAPIClient      *teams.API
->>>>>>> 4455f1b6
 	OpConfig            config.Config
 	RestConfig          *rest.Config
 	InfrastructureRoles map[string]spec.PgUser // inherited from the controller
@@ -78,7 +67,7 @@
 	podEventsQueue   *cache.FIFO
 
 	teamsAPIClient *teams.API
-	KubeClient     *kubernetes.Clientset //TODO: move clients to the better place?
+	KubeClient     k8sutil.KubernetesClient //TODO: move clients to the better place?
 }
 
 type compareStatefulsetResult struct {
@@ -89,7 +78,7 @@
 }
 
 // New creates a new cluster. This function should be called from a controller.
-func New(cfg Config, kubeClient *kubernetes.Clientset, pgSpec spec.Postgresql, logger *logrus.Entry) *Cluster {
+func New(cfg Config, kubeClient k8sutil.KubernetesClient, pgSpec spec.Postgresql, logger *logrus.Entry) *Cluster {
 	lg := logger.WithField("pkg", "cluster").WithField("cluster-name", pgSpec.Metadata.Name)
 	kubeResources := kubeResources{Secrets: make(map[types.UID]*v1.Secret), Service: make(map[PostgresRole]*v1.Service)}
 	orphanDependents := true
