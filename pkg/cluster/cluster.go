package cluster

// Postgres ThirdPartyResource object i.e. Spilo

import (
	"database/sql"
	"encoding/json"
	"fmt"
	"reflect"
	"regexp"
	"sync"

	"github.com/Sirupsen/logrus"
<<<<<<< HEAD
	meta_v1 "k8s.io/apimachinery/pkg/apis/meta/v1"
=======
	metav1 "k8s.io/apimachinery/pkg/apis/meta/v1"
>>>>>>> 1f8b37f3
	"k8s.io/apimachinery/pkg/types"
	"k8s.io/client-go/pkg/api/v1"
	"k8s.io/client-go/pkg/apis/apps/v1beta1"
	"k8s.io/client-go/rest"
	"k8s.io/client-go/tools/cache"

	"github.com/zalando-incubator/postgres-operator/pkg/spec"
	"github.com/zalando-incubator/postgres-operator/pkg/util"
	"github.com/zalando-incubator/postgres-operator/pkg/util/config"
	"github.com/zalando-incubator/postgres-operator/pkg/util/constants"
	"github.com/zalando-incubator/postgres-operator/pkg/util/k8sutil"
	"github.com/zalando-incubator/postgres-operator/pkg/util/teams"
	"github.com/zalando-incubator/postgres-operator/pkg/util/users"
	"github.com/zalando-incubator/postgres-operator/pkg/util/volumes"
)

var (
	alphaNumericRegexp = regexp.MustCompile("^[a-zA-Z][a-zA-Z0-9]*$")
	userRegexp         = regexp.MustCompile(`^[a-z0-9]([-_a-z0-9]*[a-z0-9])?(\.[a-z0-9]([-_a-z0-9]*[a-z0-9])?)*$`)
)

// Config contains operator-wide clients and configuration used from a cluster. TODO: remove struct duplication.
type Config struct {
	OpConfig            config.Config
	RestConfig          *rest.Config
	InfrastructureRoles map[string]spec.PgUser // inherited from the controller
}

type kubeResources struct {
	Service     map[PostgresRole]*v1.Service
	Endpoint    *v1.Endpoints
	Secrets     map[types.UID]*v1.Secret
	Statefulset *v1beta1.StatefulSet
	//Pods are treated separately
	//PVCs are treated separately
}

type Cluster struct {
	kubeResources
	spec.Postgresql
	Config
	logger           *logrus.Entry
	pgUsers          map[string]spec.PgUser
	systemUsers      map[string]spec.PgUser
	podSubscribers   map[spec.NamespacedName]chan spec.PodEvent
	podSubscribersMu sync.RWMutex
	pgDb             *sql.DB
	mu               sync.Mutex
	masterLess       bool
	userSyncStrategy spec.UserSyncer
<<<<<<< HEAD
	deleteOptions    *meta_v1.DeleteOptions
=======
	deleteOptions    *metav1.DeleteOptions
>>>>>>> 1f8b37f3
	podEventsQueue   *cache.FIFO

	teamsAPIClient *teams.API
	KubeClient     k8sutil.KubernetesClient //TODO: move clients to the better place?
}

type compareStatefulsetResult struct {
	match         bool
	replace       bool
	rollingUpdate bool
	reasons       []string
}

// New creates a new cluster. This function should be called from a controller.
func New(cfg Config, kubeClient k8sutil.KubernetesClient, pgSpec spec.Postgresql, logger *logrus.Entry) *Cluster {
<<<<<<< HEAD
	lg := logger.WithField("pkg", "cluster").WithField("cluster-name", pgSpec.Metadata.Name)
=======
	lg := logger.WithField("pkg", "cluster").WithField("cluster-name", pgSpec.Name)
>>>>>>> 1f8b37f3
	kubeResources := kubeResources{Secrets: make(map[types.UID]*v1.Secret), Service: make(map[PostgresRole]*v1.Service)}
	orphanDependents := true

	podEventsQueue := cache.NewFIFO(func(obj interface{}) (string, error) {
		e, ok := obj.(spec.PodEvent)
		if !ok {
			return "", fmt.Errorf("could not cast to PodEvent")
		}

		return fmt.Sprintf("%s-%s", e.PodName, e.ResourceVersion), nil
	})

	cluster := &Cluster{
		Config:           cfg,
		Postgresql:       pgSpec,
		logger:           lg,
		pgUsers:          make(map[string]spec.PgUser),
		systemUsers:      make(map[string]spec.PgUser),
		podSubscribers:   make(map[spec.NamespacedName]chan spec.PodEvent),
		kubeResources:    kubeResources,
		masterLess:       false,
		userSyncStrategy: users.DefaultUserSyncStrategy{},
<<<<<<< HEAD
		deleteOptions:    &meta_v1.DeleteOptions{OrphanDependents: &orphanDependents},
=======
		deleteOptions:    &metav1.DeleteOptions{OrphanDependents: &orphanDependents},
>>>>>>> 1f8b37f3
		podEventsQueue:   podEventsQueue,
		KubeClient:       kubeClient,
		teamsAPIClient:   teams.NewTeamsAPI(cfg.OpConfig.TeamsAPIUrl, logger.Logger),
	}

	return cluster
}

func (c *Cluster) clusterName() spec.NamespacedName {
	return util.NameFromMeta(c.ObjectMeta)
}

func (c *Cluster) teamName() string {
	// TODO: check Teams API for the actual name (in case the user passes an integer Id).
	return c.Spec.TeamID
}

func (c *Cluster) setStatus(status spec.PostgresStatus) {
	c.Status = status
	b, err := json.Marshal(status)
	if err != nil {
		c.logger.Fatalf("could not marshal status: %v", err)
	}
	request := []byte(fmt.Sprintf(`{"status": %s}`, string(b))) //TODO: Look into/wait for k8s go client methods

	_, err = c.KubeClient.RESTClient.Patch(types.MergePatchType).
<<<<<<< HEAD
		RequestURI(c.Metadata.GetSelfLink()).
=======
		RequestURI(c.GetSelfLink()).
>>>>>>> 1f8b37f3
		Body(request).
		DoRaw()

	if k8sutil.ResourceNotFound(err) {
		c.logger.Warningf("could not set status for the non-existing cluster")
		return
	}

	if err != nil {
		c.logger.Warningf("could not set status for cluster %q: %v", c.clusterName(), err)
	}
}

func (c *Cluster) initUsers() error {
	c.initSystemUsers()

	if err := c.initInfrastructureRoles(); err != nil {
		return fmt.Errorf("could not init infrastructure roles: %v", err)
	}

	if err := c.initRobotUsers(); err != nil {
		return fmt.Errorf("could not init robot users: %v", err)
	}

	if err := c.initHumanUsers(); err != nil {
		return fmt.Errorf("could not init human users: %v", err)
	}

	return nil
}

// Create creates the new kubernetes objects associated with the cluster.
func (c *Cluster) Create() error {
	c.mu.Lock()
	defer c.mu.Unlock()
	var err error

	defer func() {
		if err == nil {
			c.setStatus(spec.ClusterStatusRunning) //TODO: are you sure it's running?
		} else {
			c.setStatus(spec.ClusterStatusAddFailed)
		}
	}()

	c.setStatus(spec.ClusterStatusCreating)

	//TODO: service will create endpoint implicitly
	ep, err := c.createEndpoint()
	if err != nil {
		return fmt.Errorf("could not create endpoint: %v", err)
	}
	c.logger.Infof("endpoint %q has been successfully created", util.NameFromMeta(ep.ObjectMeta))

	for _, role := range []PostgresRole{Master, Replica} {
		if role == Replica && !c.Spec.ReplicaLoadBalancer {
			continue
		}
		service, err := c.createService(role)
		if err != nil {
			return fmt.Errorf("could not create %s service: %v", role, err)
		}
		c.logger.Infof("%s service %q has been successfully created", role, util.NameFromMeta(service.ObjectMeta))
	}

	if err = c.initUsers(); err != nil {
		return err
	}
	c.logger.Infof("User secrets have been initialized")

	if err = c.applySecrets(); err != nil {
		return fmt.Errorf("could not create secrets: %v", err)
	}
	c.logger.Infof("secrets have been successfully created")

	ss, err := c.createStatefulSet()
	if err != nil {
		return fmt.Errorf("could not create statefulset: %v", err)
	}
	c.logger.Infof("statefulset %q has been successfully created", util.NameFromMeta(ss.ObjectMeta))

	c.logger.Info("Waiting for cluster being ready")

	if err = c.waitStatefulsetPodsReady(); err != nil {
		c.logger.Errorf("Failed to create cluster: %v", err)
		return err
	}
	c.logger.Infof("pods are ready")

	if !(c.masterLess || c.databaseAccessDisabled()) {
		if err := c.initDbConn(); err != nil {
			return fmt.Errorf("could not init db connection: %v", err)
		}
		if err = c.createUsers(); err != nil {
			return fmt.Errorf("could not create users: %v", err)
		}
		c.logger.Infof("Users have been successfully created")
	} else {
		if c.masterLess {
			c.logger.Warnln("Cluster is masterless")
		}
	}

	err = c.listResources()
	if err != nil {
		c.logger.Errorf("could not list resources: %v", err)
	}

	return nil
}

func (c *Cluster) sameServiceWith(role PostgresRole, service *v1.Service) (match bool, reason string) {
	//TODO: improve comparison
	match = true
	if c.Service[role].Spec.Type != service.Spec.Type {
		return false, fmt.Sprintf("new %s service's type %q doesn't match the current one %q",
			role, service.Spec.Type, c.Service[role].Spec.Type)
	}
	oldSourceRanges := c.Service[role].Spec.LoadBalancerSourceRanges
	newSourceRanges := service.Spec.LoadBalancerSourceRanges
	/* work around Kubernetes 1.6 serializing [] as nil. See https://github.com/kubernetes/kubernetes/issues/43203 */
	if (len(oldSourceRanges) == 0) && (len(newSourceRanges) == 0) {
		return true, ""
	}
	if !reflect.DeepEqual(oldSourceRanges, newSourceRanges) {
		return false, fmt.Sprintf("new %s service's LoadBalancerSourceRange doesn't match the current one", role)
	}

	oldDNSAnnotation := c.Service[role].Annotations[constants.ZalandoDNSNameAnnotation]
	newDNSAnnotation := service.Annotations[constants.ZalandoDNSNameAnnotation]
	if oldDNSAnnotation != newDNSAnnotation {
		return false, fmt.Sprintf("new %s service's %q annotation doesn't match the current one", role, constants.ZalandoDNSNameAnnotation)
	}

	return true, ""
}

func (c *Cluster) sameVolumeWith(volume spec.Volume) (match bool, reason string) {
	if !reflect.DeepEqual(c.Spec.Volume, volume) {
		reason = "new volume's specification doesn't match the current one"
	} else {
		match = true
	}
	return
}

func (c *Cluster) compareStatefulSetWith(statefulSet *v1beta1.StatefulSet) *compareStatefulsetResult {
	reasons := make([]string, 0)
	var match, needsRollUpdate, needsReplace bool

	match = true
	//TODO: improve me
	if *c.Statefulset.Spec.Replicas != *statefulSet.Spec.Replicas {
		match = false
		reasons = append(reasons, "new statefulset's number of replicas doesn't match the current one")
	}
	if len(c.Statefulset.Spec.Template.Spec.Containers) != len(statefulSet.Spec.Template.Spec.Containers) {
		needsRollUpdate = true
		reasons = append(reasons, "new statefulset's container specification doesn't match the current one")
	}
	if len(c.Statefulset.Spec.Template.Spec.Containers) == 0 {

		c.logger.Warnf("statefulset %q has no container", util.NameFromMeta(c.Statefulset.ObjectMeta))
		return &compareStatefulsetResult{}
	}
	// In the comparisons below, the needsReplace and needsRollUpdate flags are never reset, since checks fall through
	// and the combined effect of all the changes should be applied.
	// TODO: log all reasons for changing the statefulset, not just the last one.
	// TODO: make sure this is in sync with generatePodTemplate, ideally by using the same list of fields to generate
	// the template and the diff
	if c.Statefulset.Spec.Template.Spec.ServiceAccountName != statefulSet.Spec.Template.Spec.ServiceAccountName {
		needsReplace = true
		needsRollUpdate = true
		reasons = append(reasons, "new statefulset's serviceAccountName service asccount name doesn't match the current one")
	}
	if *c.Statefulset.Spec.Template.Spec.TerminationGracePeriodSeconds != *statefulSet.Spec.Template.Spec.TerminationGracePeriodSeconds {
		needsReplace = true
		needsRollUpdate = true
		reasons = append(reasons, "new statefulset's terminationGracePeriodSeconds  doesn't match the current one")
	}
	// Some generated fields like creationTimestamp make it not possible to use DeepCompare on Spec.Template.ObjectMeta
	if !reflect.DeepEqual(c.Statefulset.Spec.Template.Labels, statefulSet.Spec.Template.Labels) {
		needsReplace = true
		needsRollUpdate = true
		reasons = append(reasons, "new statefulset's metadata labels doesn't match the current one")
	}
	if !reflect.DeepEqual(c.Statefulset.Spec.Template.Annotations, statefulSet.Spec.Template.Annotations) {
		needsRollUpdate = true
		needsReplace = true
		reasons = append(reasons, "new statefulset's metadata annotations doesn't match the current one")
	}
	if len(c.Statefulset.Spec.VolumeClaimTemplates) != len(statefulSet.Spec.VolumeClaimTemplates) {
		needsReplace = true
		reasons = append(reasons, "new statefulset's volumeClaimTemplates contains different number of volumes to the old one")
	}
	for i := 0; i < len(c.Statefulset.Spec.VolumeClaimTemplates); i++ {
		name := c.Statefulset.Spec.VolumeClaimTemplates[i].Name
		// Some generated fields like creationTimestamp make it not possible to use DeepCompare on ObjectMeta
		if name != statefulSet.Spec.VolumeClaimTemplates[i].Name {
			needsReplace = true
			reasons = append(reasons, fmt.Sprintf("new statefulset's name for volume %d doesn't match the current one", i))
			continue
		}
		if !reflect.DeepEqual(c.Statefulset.Spec.VolumeClaimTemplates[i].Annotations, statefulSet.Spec.VolumeClaimTemplates[i].Annotations) {
			needsReplace = true
			reasons = append(reasons, fmt.Sprintf("new statefulset's annotations for volume %q doesn't match the current one", name))
		}
		if !reflect.DeepEqual(c.Statefulset.Spec.VolumeClaimTemplates[i].Spec, statefulSet.Spec.VolumeClaimTemplates[i].Spec) {
			name := c.Statefulset.Spec.VolumeClaimTemplates[i].Name
			needsReplace = true
			reasons = append(reasons, fmt.Sprintf("new statefulset's volumeClaimTemplates specification for volume %q doesn't match the current one", name))
		}
	}

	container1 := c.Statefulset.Spec.Template.Spec.Containers[0]
	container2 := statefulSet.Spec.Template.Spec.Containers[0]
	if container1.Image != container2.Image {
		needsRollUpdate = true
		reasons = append(reasons, "new statefulset's container image doesn't match the current one")
	}

	if !reflect.DeepEqual(container1.Ports, container2.Ports) {
		needsRollUpdate = true
		reasons = append(reasons, "new statefulset's container ports don't match the current one")
	}

	if !compareResources(&container1.Resources, &container2.Resources) {
		needsRollUpdate = true
		reasons = append(reasons, "new statefulset's container resources don't match the current ones")
	}
	if !reflect.DeepEqual(container1.Env, container2.Env) {
		needsRollUpdate = true
		reasons = append(reasons, "new statefulset's container environment doesn't match the current one")
	}

	if needsRollUpdate || needsReplace {
		match = false
	}
	return &compareStatefulsetResult{match: match, reasons: reasons, rollingUpdate: needsRollUpdate, replace: needsReplace}
}

func compareResources(a *v1.ResourceRequirements, b *v1.ResourceRequirements) (equal bool) {
	equal = true
	if a != nil {
		equal = compareResoucesAssumeFirstNotNil(a, b)
	}
	if equal && (b != nil) {
		equal = compareResoucesAssumeFirstNotNil(b, a)
	}
	return
}

func compareResoucesAssumeFirstNotNil(a *v1.ResourceRequirements, b *v1.ResourceRequirements) bool {
	if b == nil || (len(b.Requests) == 0) {
		return (len(a.Requests) == 0)
	}
	for k, v := range a.Requests {
		if (&v).Cmp(b.Requests[k]) != 0 {
			return false
		}
	}
	for k, v := range a.Limits {
		if (&v).Cmp(b.Limits[k]) != 0 {
			return false
		}
	}
	return true

}

// Update changes Kubernetes objects according to the new specification. Unlike the sync case, the missing object.
// (i.e. service) is treated as an error.
func (c *Cluster) Update(newSpec *spec.Postgresql) error {
	c.mu.Lock()
	defer c.mu.Unlock()

	c.setStatus(spec.ClusterStatusUpdating)
	c.logger.Debugf("Cluster update from version %q to %q",
<<<<<<< HEAD
		c.Metadata.ResourceVersion, newSpec.Metadata.ResourceVersion)
=======
		c.ResourceVersion, newSpec.ResourceVersion)
>>>>>>> 1f8b37f3

	/* Make sure we update when this function exists */
	defer func() {
		c.Postgresql = *newSpec
	}()

	for _, role := range []PostgresRole{Master, Replica} {
		if role == Replica {
			if !newSpec.Spec.ReplicaLoadBalancer {
				// old spec had a load balancer, but the new one doesn't
				if c.Spec.ReplicaLoadBalancer {
					err := c.deleteService(role)
					if err != nil {
						return fmt.Errorf("could not delete obsolete %s service: %v", role, err)
					}
					c.logger.Infof("deleted obsolete %s service", role)
				}
			} else {
				if !c.Spec.ReplicaLoadBalancer {
					// old spec didn't have a load balancer, but the one does
					service, err := c.createService(role)
					if err != nil {
						return fmt.Errorf("could not create new %s service: %v", role, err)
					}
					c.logger.Infof("%s service %q has been created", role, util.NameFromMeta(service.ObjectMeta))
				}
			}
			// only proceed further if both old and new load balancer were present
			if !(newSpec.Spec.ReplicaLoadBalancer && c.Spec.ReplicaLoadBalancer) {
				continue
			}
		}
		newService := c.generateService(role, &newSpec.Spec)
		if match, reason := c.sameServiceWith(role, newService); !match {
			c.logServiceChanges(role, c.Service[role], newService, true, reason)
			if err := c.updateService(role, newService); err != nil {
				c.setStatus(spec.ClusterStatusUpdateFailed)
				return fmt.Errorf("could not update %s service: %v", role, err)
			}
			c.logger.Infof("%s service %q has been updated", role, util.NameFromMeta(c.Service[role].ObjectMeta))
		}
	}

	newStatefulSet, err := c.generateStatefulSet(newSpec.Spec)
	if err != nil {
		return fmt.Errorf("could not generate statefulset: %v", err)
	}
	cmp := c.compareStatefulSetWith(newStatefulSet)

	if !cmp.match {
		c.logStatefulSetChanges(c.Statefulset, newStatefulSet, true, cmp.reasons)
		//TODO: mind the case of updating allowedSourceRanges
		if !cmp.replace {
			if err := c.updateStatefulSet(newStatefulSet); err != nil {
				c.setStatus(spec.ClusterStatusUpdateFailed)
				return fmt.Errorf("could not upate statefulset: %v", err)
			}
		} else {
			if err := c.replaceStatefulSet(newStatefulSet); err != nil {
				c.setStatus(spec.ClusterStatusUpdateFailed)
				return fmt.Errorf("could not replace statefulset: %v", err)
			}
		}
		//TODO: if there is a change in numberOfInstances, make sure Pods have been created/deleted
		c.logger.Infof("statefulset %q has been updated", util.NameFromMeta(c.Statefulset.ObjectMeta))
	}

	if c.Spec.PgVersion != newSpec.Spec.PgVersion { // PG versions comparison
		c.logger.Warnf("Postgresql version change(%q -> %q) is not allowed",
			c.Spec.PgVersion, newSpec.Spec.PgVersion)
		//TODO: rewrite pg version in tpr spec
	}

	if cmp.rollingUpdate {
		c.logger.Infof("Rolling update is needed")
		// TODO: wait for actual streaming to the replica
		if err := c.recreatePods(); err != nil {
			c.setStatus(spec.ClusterStatusUpdateFailed)
			return fmt.Errorf("could not recreate pods: %v", err)
		}
		c.logger.Infof("Rolling update has been finished")
	}

	if match, reason := c.sameVolumeWith(newSpec.Spec.Volume); !match {
		c.logVolumeChanges(c.Spec.Volume, newSpec.Spec.Volume, reason)
		if err := c.resizeVolumes(newSpec.Spec.Volume, []volumes.VolumeResizer{&volumes.EBSVolumeResizer{}}); err != nil {
			return fmt.Errorf("Could not update volumes: %v", err)
		}
		c.logger.Infof("volumes have been updated successfully")
	}

	c.setStatus(spec.ClusterStatusRunning)

	return nil
}

// Delete deletes the cluster and cleans up all objects associated with it (including statefulsets).
func (c *Cluster) Delete() error {
	c.mu.Lock()
	defer c.mu.Unlock()

	if err := c.deleteEndpoint(); err != nil {
		return fmt.Errorf("could not delete endpoint: %v", err)
	}

	for _, role := range []PostgresRole{Master, Replica} {
		if role == Replica && !c.Spec.ReplicaLoadBalancer {
			continue
		}
		if err := c.deleteService(role); err != nil {
			return fmt.Errorf("could not delete %s service: %v", role, err)
		}
	}

	if err := c.deleteStatefulSet(); err != nil {
		return fmt.Errorf("could not delete statefulset: %v", err)
	}

	for _, obj := range c.Secrets {
		if err := c.deleteSecret(obj); err != nil {
			return fmt.Errorf("could not delete secret: %v", err)
		}
	}

	return nil
}

// ReceivePodEvent is called back by the controller in order to add the cluster's pod event to the queue.
func (c *Cluster) ReceivePodEvent(event spec.PodEvent) {
	if err := c.podEventsQueue.Add(event); err != nil {
		c.logger.Errorf("error when receiving pod events: %v", err)
	}
}

func (c *Cluster) processPodEvent(obj interface{}) error {
	event, ok := obj.(spec.PodEvent)
	if !ok {
		return fmt.Errorf("could not cast to PodEvent")
	}

	c.podSubscribersMu.RLock()
	subscriber, ok := c.podSubscribers[event.PodName]
	c.podSubscribersMu.RUnlock()
	if ok {
		subscriber <- event
	}

	return nil
}

// Run starts the pod event dispatching for the given cluster.
func (c *Cluster) Run(stopCh <-chan struct{}) {
	go c.processPodEventQueue(stopCh)
}

func (c *Cluster) processPodEventQueue(stopCh <-chan struct{}) {
	for {
		select {
		case <-stopCh:
			return
		default:
			if _, err := c.podEventsQueue.Pop(cache.PopProcessFunc(c.processPodEvent)); err != nil {
				c.logger.Errorf("error when processing pod event queeue %v", err)
			}
		}
	}
}

func (c *Cluster) initSystemUsers() {
	// We don't actually use that to create users, delegating this
	// task to Patroni. Those definitions are only used to create
	// secrets, therefore, setting flags like SUPERUSER or REPLICATION
	// is not necessary here
	c.systemUsers[constants.SuperuserKeyName] = spec.PgUser{
		Name:     c.OpConfig.SuperUsername,
		Password: util.RandomPassword(constants.PasswordLength),
	}
	c.systemUsers[constants.ReplicationUserKeyName] = spec.PgUser{
		Name:     c.OpConfig.ReplicationUsername,
		Password: util.RandomPassword(constants.PasswordLength),
	}
}

func (c *Cluster) initRobotUsers() error {
	for username, userFlags := range c.Spec.Users {
		if !isValidUsername(username) {
			return fmt.Errorf("invalid username: '%v'", username)
		}

		flags, err := normalizeUserFlags(userFlags)
		if err != nil {
			return fmt.Errorf("invalid flags for user '%v': %v", username, err)
		}

		c.pgUsers[username] = spec.PgUser{
			Name:     username,
			Password: util.RandomPassword(constants.PasswordLength),
			Flags:    flags,
		}
	}

	return nil
}

func (c *Cluster) initHumanUsers() error {
	teamMembers, err := c.getTeamMembers()
	if err != nil {
		return fmt.Errorf("could not get list of team members: %v", err)
	}
	for _, username := range teamMembers {
		flags := []string{constants.RoleFlagLogin, constants.RoleFlagSuperuser}
		memberOf := []string{c.OpConfig.PamRoleName}
		c.pgUsers[username] = spec.PgUser{Name: username, Flags: flags, MemberOf: memberOf}
	}

	return nil
}

func (c *Cluster) initInfrastructureRoles() error {
	// add infrastucture roles from the operator's definition
	for username, data := range c.InfrastructureRoles {
		if !isValidUsername(username) {
			return fmt.Errorf("invalid username: '%v'", username)
		}
		flags, err := normalizeUserFlags(data.Flags)
		if err != nil {
			return fmt.Errorf("invalid flags for user '%v': %v", username, err)
		}
		data.Flags = flags
		c.pgUsers[username] = data
	}
	return nil
}<|MERGE_RESOLUTION|>--- conflicted
+++ resolved
@@ -11,11 +11,7 @@
 	"sync"
 
 	"github.com/Sirupsen/logrus"
-<<<<<<< HEAD
-	meta_v1 "k8s.io/apimachinery/pkg/apis/meta/v1"
-=======
 	metav1 "k8s.io/apimachinery/pkg/apis/meta/v1"
->>>>>>> 1f8b37f3
 	"k8s.io/apimachinery/pkg/types"
 	"k8s.io/client-go/pkg/api/v1"
 	"k8s.io/client-go/pkg/apis/apps/v1beta1"
@@ -66,11 +62,7 @@
 	mu               sync.Mutex
 	masterLess       bool
 	userSyncStrategy spec.UserSyncer
-<<<<<<< HEAD
-	deleteOptions    *meta_v1.DeleteOptions
-=======
 	deleteOptions    *metav1.DeleteOptions
->>>>>>> 1f8b37f3
 	podEventsQueue   *cache.FIFO
 
 	teamsAPIClient *teams.API
@@ -86,11 +78,7 @@
 
 // New creates a new cluster. This function should be called from a controller.
 func New(cfg Config, kubeClient k8sutil.KubernetesClient, pgSpec spec.Postgresql, logger *logrus.Entry) *Cluster {
-<<<<<<< HEAD
-	lg := logger.WithField("pkg", "cluster").WithField("cluster-name", pgSpec.Metadata.Name)
-=======
 	lg := logger.WithField("pkg", "cluster").WithField("cluster-name", pgSpec.Name)
->>>>>>> 1f8b37f3
 	kubeResources := kubeResources{Secrets: make(map[types.UID]*v1.Secret), Service: make(map[PostgresRole]*v1.Service)}
 	orphanDependents := true
 
@@ -113,11 +101,7 @@
 		kubeResources:    kubeResources,
 		masterLess:       false,
 		userSyncStrategy: users.DefaultUserSyncStrategy{},
-<<<<<<< HEAD
-		deleteOptions:    &meta_v1.DeleteOptions{OrphanDependents: &orphanDependents},
-=======
 		deleteOptions:    &metav1.DeleteOptions{OrphanDependents: &orphanDependents},
->>>>>>> 1f8b37f3
 		podEventsQueue:   podEventsQueue,
 		KubeClient:       kubeClient,
 		teamsAPIClient:   teams.NewTeamsAPI(cfg.OpConfig.TeamsAPIUrl, logger.Logger),
@@ -144,11 +128,7 @@
 	request := []byte(fmt.Sprintf(`{"status": %s}`, string(b))) //TODO: Look into/wait for k8s go client methods
 
 	_, err = c.KubeClient.RESTClient.Patch(types.MergePatchType).
-<<<<<<< HEAD
-		RequestURI(c.Metadata.GetSelfLink()).
-=======
 		RequestURI(c.GetSelfLink()).
->>>>>>> 1f8b37f3
 		Body(request).
 		DoRaw()
 
@@ -427,11 +407,7 @@
 
 	c.setStatus(spec.ClusterStatusUpdating)
 	c.logger.Debugf("Cluster update from version %q to %q",
-<<<<<<< HEAD
-		c.Metadata.ResourceVersion, newSpec.Metadata.ResourceVersion)
-=======
 		c.ResourceVersion, newSpec.ResourceVersion)
->>>>>>> 1f8b37f3
 
 	/* Make sure we update when this function exists */
 	defer func() {
