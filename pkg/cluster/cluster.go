--- conflicted
+++ resolved
@@ -382,12 +382,8 @@
 		match = false
 		reasons = append(reasons, "new statefulset's number of replicas does not match the current one")
 	}
-<<<<<<< HEAD
-	if !reflect.DeepEqual(c.Statefulset.Annotations, statefulSet.Annotations) {
-=======
 	if changed, reason := c.compareAnnotations(c.Statefulset.Annotations, statefulSet.Annotations); changed {
 		match = false
->>>>>>> 3ecd1e94
 		needsReplace = true
 		reasons = append(reasons, "new statefulset's annotations do not match "+reason)
 	}
@@ -443,12 +439,8 @@
 		}
 	}
 
-<<<<<<< HEAD
-	if !reflect.DeepEqual(c.Statefulset.Spec.Template.Annotations, statefulSet.Spec.Template.Annotations) {
-=======
 	if changed, reason := c.compareAnnotations(c.Statefulset.Spec.Template.Annotations, statefulSet.Spec.Template.Annotations); changed {
 		match = false
->>>>>>> 3ecd1e94
 		needsReplace = true
 		needsRollUpdate = true
 		reasons = append(reasons, "new statefulset's pod template metadata annotations does not match "+reason)
@@ -730,6 +722,70 @@
 	return nil
 }
 
+func (c *Cluster) compareAnnotations(old, new map[string]string) (bool, string) {
+	ignored := make(map[string]bool)
+	for _, ignore := range c.OpConfig.IgnoredAnnotations {
+		ignored[ignore] = true
+	}
+
+	// changed := false
+	reason := ""
+
+	for key := range old {
+		if _, ok := ignored[key]; ok {
+			continue
+		}
+		if _, ok := new[key]; !ok {
+			reason += fmt.Sprintf(" Removed '%s'.", key)
+		}
+	}
+
+	for key := range new {
+		if _, ok := ignored[key]; ok {
+			continue
+		}
+
+		v, ok := old[key]
+		if !ok {
+			reason += fmt.Sprintf(" Added '%s' with value '%s'.", key, new[key])
+		} else if v != new[key] {
+			reason += fmt.Sprintf(" '%s' changed from '%s' to '%s'.", key, v, new[key])
+		}
+	}
+
+	if reason != "" {
+		return true, reason
+	}
+	return false, ""
+
+}
+
+// SameService compares the Services
+func (c *Cluster) compareServices(old, new *v1.Service) (bool, string) {
+	//TODO: improve comparison
+	if old.Spec.Type != new.Spec.Type {
+		return false, fmt.Sprintf("new service's type %q does not match the current one %q",
+			new.Spec.Type, old.Spec.Type)
+	}
+
+	oldSourceRanges := old.Spec.LoadBalancerSourceRanges
+	newSourceRanges := new.Spec.LoadBalancerSourceRanges
+
+	/* work around Kubernetes 1.6 serializing [] as nil. See https://github.com/kubernetes/kubernetes/issues/43203 */
+	if (len(oldSourceRanges) != 0) || (len(newSourceRanges) != 0) {
+		if !util.IsEqualIgnoreOrder(oldSourceRanges, newSourceRanges) {
+			return false, "new service's LoadBalancerSourceRange does not match the current one"
+		}
+	}
+
+	if changed, reason := c.compareAnnotations(old.Annotations, new.Annotations); changed {
+		return !changed, "new service's annotations does not match the current one:" + reason
+	}
+
+	return true, ""
+
+}
+
 // Update changes Kubernetes objects according to the new specification. Unlike the sync case, the missing object
 // (i.e. service) is treated as an error
 // logical backup cron jobs are an exception: a user-initiated Update can enable a logical backup job
@@ -831,8 +887,7 @@
 			updateFailed = true
 			return
 		}
-		annotationsChanged, _ := c.compareAnnotations(oldSpec.Annotations, newSpec.Annotations)
-		if syncStatefulSet || !reflect.DeepEqual(oldSs, newSs) || annotationsChanged {
+		if syncStatefulSet || !reflect.DeepEqual(oldSs, newSs) {
 			c.logger.Debugf("syncing statefulsets")
 			syncStatefulSet = false
 			// TODO: avoid generating the StatefulSet object twice by passing it to syncStatefulSet
