--- conflicted
+++ resolved
@@ -607,7 +607,7 @@
 }
 
 // syncRobotUsers syncs adds users from the operator Spec
-// to the lsit of users known to the operator.
+// to the list of users known to the operator.
 func (c *Cluster) syncRobotUsers() error {
 	for newUsername, newUserFlags := range c.Spec.Users {
 		if !isValidUsername(newUsername) {
@@ -619,7 +619,6 @@
 			return fmt.Errorf("invalid flags for user %q: %v", newUsername, err)
 		}
 
-<<<<<<< HEAD
 		if _, ok := c.pgUsers[newUsername]; !ok {
 			c.pgUsers[newUsername] = spec.PgUser{
 				Name:     newUsername,
@@ -635,17 +634,6 @@
 			existingUser.Flags = newUserFlagsNormalized
 			c.logger.Infof("changed flags of user %q, deleted: %v, added: %v",
 				newUsername, deletedFlags, addedFlags)
-=======
-		if u, ok := c.pgUsers[username]; ok {
-			u.Flags = flags
-			continue
-		}
-		delete(curUsers, username)
-		c.pgUsers[username] = spec.PgUser{
-			Name:     username,
-			Password: util.RandomPassword(constants.PasswordLength),
-			Flags:    flags,
->>>>>>> b671dfa2
 		}
 	}
 	return nil
