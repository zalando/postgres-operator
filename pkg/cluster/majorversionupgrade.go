--- conflicted
+++ resolved
@@ -18,10 +18,6 @@
 	"14": 140000,
 	"15": 150000,
 	"16": 160000,
-<<<<<<< HEAD
-
-=======
->>>>>>> 9bb5d8ad
 }
 
 // IsBiggerPostgresVersion Compare two Postgres version numbers
