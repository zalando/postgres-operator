package cluster

import (
	"bytes"
	"io/ioutil"
	"net/http"
	"testing"
	"time"

	"context"

	v1 "k8s.io/api/core/v1"
	metav1 "k8s.io/apimachinery/pkg/apis/meta/v1"
	"k8s.io/apimachinery/pkg/types"

	"github.com/golang/mock/gomock"
	"github.com/sirupsen/logrus"
	"github.com/stretchr/testify/assert"
	"github.com/zalando/postgres-operator/mocks"
	acidv1 "github.com/zalando/postgres-operator/pkg/apis/acid.zalan.do/v1"
	fakeacidv1 "github.com/zalando/postgres-operator/pkg/generated/clientset/versioned/fake"
	"github.com/zalando/postgres-operator/pkg/util/config"
	"github.com/zalando/postgres-operator/pkg/util/k8sutil"
	"github.com/zalando/postgres-operator/pkg/util/patroni"
	"k8s.io/client-go/kubernetes/fake"
)

var patroniLogger = logrus.New().WithField("test", "patroni")

func newMockPod(ip string) *v1.Pod {
	return &v1.Pod{
		Status: v1.PodStatus{
			PodIP: ip,
		},
	}
}

func newFakeK8sSyncClient() (k8sutil.KubernetesClient, *fake.Clientset) {
	acidClientSet := fakeacidv1.NewSimpleClientset()
	clientSet := fake.NewSimpleClientset()

	return k8sutil.KubernetesClient{
		PodsGetter:         clientSet.CoreV1(),
		PostgresqlsGetter:  acidClientSet.AcidV1(),
		StatefulSetsGetter: clientSet.AppsV1(),
	}, clientSet
}

func TestSyncStatefulSetsAnnotations(t *testing.T) {
	testName := "test syncing statefulsets annotations"
	client, _ := newFakeK8sSyncClient()
	clusterName := "acid-test-cluster"
	namespace := "default"
	inheritedAnnotation := "environment"

	pg := acidv1.Postgresql{
		ObjectMeta: metav1.ObjectMeta{
			Name:        clusterName,
			Namespace:   namespace,
			Annotations: map[string]string{inheritedAnnotation: "test"},
		},
		Spec: acidv1.PostgresSpec{
			Volume: acidv1.Volume{
				Size: "1Gi",
			},
		},
	}

	var cluster = New(
		Config{
			OpConfig: config.Config{
				PodManagementPolicy: "ordered_ready",
				Resources: config.Resources{
					ClusterLabels:         map[string]string{"application": "spilo"},
					ClusterNameLabel:      "cluster-name",
					DefaultCPURequest:     "300m",
					DefaultCPULimit:       "300m",
					DefaultMemoryRequest:  "300Mi",
					DefaultMemoryLimit:    "300Mi",
					InheritedAnnotations:  []string{inheritedAnnotation},
					PodRoleLabel:          "spilo-role",
					ResourceCheckInterval: time.Duration(3),
					ResourceCheckTimeout:  time.Duration(10),
				},
			},
		}, client, pg, logger, eventRecorder)

	cluster.Name = clusterName
	cluster.Namespace = namespace

	// create a statefulset
	_, err := cluster.createStatefulSet()
	assert.NoError(t, err)

	// patch statefulset and add annotation
	patchData, err := metaAnnotationsPatch(map[string]string{"test-anno": "true"})
	assert.NoError(t, err)

	newSts, err := cluster.KubeClient.StatefulSets(namespace).Patch(
		context.TODO(),
		clusterName,
		types.MergePatchType,
		[]byte(patchData),
		metav1.PatchOptions{},
		"")
	assert.NoError(t, err)

	cluster.Statefulset = newSts

	// first compare running with desired statefulset - they should not match
	// because no inherited annotations or downscaler annotations are configured
	desiredSts, err := cluster.generateStatefulSet(&cluster.Postgresql.Spec)
	assert.NoError(t, err)

	cmp := cluster.compareStatefulSetWith(desiredSts)
	if cmp.match {
		t.Errorf("%s: match between current and desired statefulsets albeit differences: %#v", testName, cmp)
	}

	// now sync statefulset - the diff will trigger a replacement of the statefulset
	cluster.syncStatefulSet()

	// compare again after the SYNC - must be identical to the desired state
	cmp = cluster.compareStatefulSetWith(desiredSts)
	if !cmp.match {
		t.Errorf("%s: current and desired statefulsets are not matching %#v", testName, cmp)
	}

	// check if inherited annotation exists
	if _, exists := desiredSts.Annotations[inheritedAnnotation]; !exists {
		t.Errorf("%s: inherited annotation not found in desired statefulset: %#v", testName, desiredSts.Annotations)
	}
}

func TestCheckAndSetGlobalPostgreSQLConfiguration(t *testing.T) {
	testName := "test config comparison"
	client, _ := newFakeK8sSyncClient()
	clusterName := "acid-test-cluster"
	namespace := "default"

	ctrl := gomock.NewController(t)
	defer ctrl.Finish()

	pg := acidv1.Postgresql{
		ObjectMeta: metav1.ObjectMeta{
			Name:      clusterName,
			Namespace: namespace,
		},
		Spec: acidv1.PostgresSpec{
			Patroni: acidv1.Patroni{
				TTL: 20,
			},
			PostgresqlParam: acidv1.PostgresqlParam{
				Parameters: map[string]string{
					"log_min_duration_statement": "200",
					"max_connections":            "50",
				},
			},
			Volume: acidv1.Volume{
				Size: "1Gi",
			},
		},
	}

	var cluster = New(
		Config{
			OpConfig: config.Config{
				PodManagementPolicy: "ordered_ready",
				Resources: config.Resources{
					ClusterLabels:         map[string]string{"application": "spilo"},
					ClusterNameLabel:      "cluster-name",
					DefaultCPURequest:     "300m",
					DefaultCPULimit:       "300m",
					DefaultMemoryRequest:  "300Mi",
					DefaultMemoryLimit:    "300Mi",
					PodRoleLabel:          "spilo-role",
					ResourceCheckInterval: time.Duration(3),
					ResourceCheckTimeout:  time.Duration(10),
				},
			},
		}, client, pg, logger, eventRecorder)

	// mocking a config after setConfig is called
	configJson := `{"postgresql": {"parameters": {"log_min_duration_statement": 200, "max_connections": 50}}}, "ttl": 20}`
	r := ioutil.NopCloser(bytes.NewReader([]byte(configJson)))

	response := http.Response{
		StatusCode: 200,
		Body:       r,
	}

	mockClient := mocks.NewMockHTTPClient(ctrl)
	mockClient.EXPECT().Do(gomock.Any()).Return(&response, nil).AnyTimes()

	p := patroni.New(patroniLogger, mockClient)
	cluster.patroni = p
	mockPod := newMockPod("192.168.100.1")

	// simulate existing config that differs from cluster.Spec
	tests := []struct {
		subtest       string
		patroni       acidv1.Patroni
		pgParams      map[string]string
		restartMaster bool
	}{
		{
			subtest: "Patroni and Postgresql.Parameters differ - restart replica first",
			patroni: acidv1.Patroni{
				TTL: 30, // desired 20
			},
			pgParams: map[string]string{
				"log_min_duration_statement": "500", // desired 200
				"max_connections":            "100", // desired 50
			},
			restartMaster: false,
		},
		{
			subtest: "multiple Postgresql.Parameters differ - restart replica first",
			patroni: acidv1.Patroni{
				TTL: 20,
			},
			pgParams: map[string]string{
				"log_min_duration_statement": "500", // desired 200
				"max_connections":            "100", // desired 50
			},
			restartMaster: false,
		},
		{
			subtest: "desired max_connections bigger - restart replica first",
			patroni: acidv1.Patroni{
				TTL: 20,
			},
			pgParams: map[string]string{
				"log_min_duration_statement": "200",
				"max_connections":            "30", // desired 50
			},
			restartMaster: false,
		},
		{
			subtest: "desired max_connections smaller - restart master first",
			patroni: acidv1.Patroni{
				TTL: 20,
			},
			pgParams: map[string]string{
				"log_min_duration_statement": "200",
				"max_connections":            "100", // desired 50
			},
			restartMaster: true,
		},
	}

	for _, tt := range tests {
<<<<<<< HEAD
		requireMasterRestart, err := cluster.checkAndSetGlobalPostgreSQLConfiguration(tt.pod, tt.patroni, cluster.Spec.Patroni, tt.pgParams, cluster.Spec.Parameters)
=======
		requireMasterRestart, err := cluster.checkAndSetGlobalPostgreSQLConfiguration(mockPod, tt.patroni, tt.pgParams)
>>>>>>> f7858ffb
		assert.NoError(t, err)
		if requireMasterRestart != tt.restartMaster {
			t.Errorf("%s - %s: unexpect master restart strategy, got %v, expected %v", testName, tt.subtest, requireMasterRestart, tt.restartMaster)
		}
	}
}<|MERGE_RESOLUTION|>--- conflicted
+++ resolved
@@ -250,11 +250,7 @@
 	}
 
 	for _, tt := range tests {
-<<<<<<< HEAD
-		requireMasterRestart, err := cluster.checkAndSetGlobalPostgreSQLConfiguration(tt.pod, tt.patroni, cluster.Spec.Patroni, tt.pgParams, cluster.Spec.Parameters)
-=======
-		requireMasterRestart, err := cluster.checkAndSetGlobalPostgreSQLConfiguration(mockPod, tt.patroni, tt.pgParams)
->>>>>>> f7858ffb
+		requireMasterRestart, err := cluster.checkAndSetGlobalPostgreSQLConfiguration(mockPod, tt.patroni, cluster.Spec.Patroni, tt.pgParams, cluster.Spec.Parameters)
 		assert.NoError(t, err)
 		if requireMasterRestart != tt.restartMaster {
 			t.Errorf("%s - %s: unexpect master restart strategy, got %v, expected %v", testName, tt.subtest, requireMasterRestart, tt.restartMaster)
