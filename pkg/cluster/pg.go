--- conflicted
+++ resolved
@@ -33,19 +33,11 @@
 }
 
 func (c *Cluster) databaseAccessDisabled() bool {
-<<<<<<< HEAD
-	if c.OpConfig.EnableDBAccess == false {
-		c.logger.Debugf("Database access is disabled")
-	}
-
-	return c.OpConfig.EnableDBAccess == false
-=======
 	if !c.OpConfig.EnableDBAccess {
 		c.logger.Debugf("Database access is disabled")
 	}
 
 	return !c.OpConfig.EnableDBAccess
->>>>>>> 009db16c
 }
 
 func (c *Cluster) initDbConn() (err error) {
