--- conflicted
+++ resolved
@@ -605,11 +605,7 @@
 
 	return &policybeta1.PodDisruptionBudget{
 		ObjectMeta: metav1.ObjectMeta{
-<<<<<<< HEAD
-			Name: c.podDisruptionBudgetName(),
-=======
 			Name:      c.podDisruptionBudgetName(),
->>>>>>> e4f32bb6
 			Namespace: c.Namespace,
 		},
 		Spec: policybeta1.PodDisruptionBudgetSpec{
