--- conflicted
+++ resolved
@@ -1066,12 +1066,8 @@
 	spiloEnvVars := c.generateSpiloPodEnvVars(
 		c.Postgresql.GetUID(),
 		spiloConfiguration,
-<<<<<<< HEAD
-		spec.Clone,
-=======
 		spec.Env,
 		&spec.Clone,
->>>>>>> 9ffa4a1b
 		spec.StandbyCluster,
 		customPodEnvVarsList,
 	)
@@ -1141,10 +1137,6 @@
 			}
 		}
 	}
-
-	// append volumes and volumemounts in postgres spec
-	volumeMounts = append(volumeMounts, spec.VolumeMounts...)
-	volumes = append(volumes, spec.Volumes...)
 
 	// generate the spilo container
 	c.logger.Debugf("Generating Spilo container, environment variables: %v", spiloEnvVars)
