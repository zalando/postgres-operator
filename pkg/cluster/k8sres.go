package cluster

import (
	"encoding/json"
	"fmt"
	"path"
	"sort"

	"github.com/sirupsen/logrus"

	appsv1 "k8s.io/api/apps/v1"
	v1 "k8s.io/api/core/v1"
	policybeta1 "k8s.io/api/policy/v1beta1"
	"k8s.io/apimachinery/pkg/api/resource"
	metav1 "k8s.io/apimachinery/pkg/apis/meta/v1"
	"k8s.io/apimachinery/pkg/types"
	"k8s.io/apimachinery/pkg/util/intstr"

	acidv1 "github.com/zalando/postgres-operator/pkg/apis/acid.zalan.do/v1"
	"github.com/zalando/postgres-operator/pkg/spec"
	"github.com/zalando/postgres-operator/pkg/util"
	"github.com/zalando/postgres-operator/pkg/util/config"
	"github.com/zalando/postgres-operator/pkg/util/constants"
	"github.com/zalando/postgres-operator/pkg/util/k8sutil"
	batchv1 "k8s.io/api/batch/v1"
	batchv1beta1 "k8s.io/api/batch/v1beta1"
	"k8s.io/apimachinery/pkg/labels"
)

const (
	pgBinariesLocationTemplate       = "/usr/lib/postgresql/%v/bin"
	patroniPGBinariesParameterName   = "bin_dir"
	patroniPGParametersParameterName = "parameters"
	patroniPGHBAConfParameterName    = "pg_hba"
<<<<<<< HEAD
	localHost                        = "127.0.0.1/32"
	connectionPoolContainer          = "connection-pool"
	pgPort                           = 5432
=======

	// the gid of the postgres user in the default spilo image
	spiloPostgresGID = 103
	localHost        = "127.0.0.1/32"
>>>>>>> d666c521
)

type pgUser struct {
	Password string   `json:"password"`
	Options  []string `json:"options"`
}

type patroniDCS struct {
	TTL                      uint32                       `json:"ttl,omitempty"`
	LoopWait                 uint32                       `json:"loop_wait,omitempty"`
	RetryTimeout             uint32                       `json:"retry_timeout,omitempty"`
	MaximumLagOnFailover     float32                      `json:"maximum_lag_on_failover,omitempty"`
	PGBootstrapConfiguration map[string]interface{}       `json:"postgresql,omitempty"`
	Slots                    map[string]map[string]string `json:"slots,omitempty"`
}

type pgBootstrap struct {
	Initdb []interface{}     `json:"initdb"`
	Users  map[string]pgUser `json:"users"`
	DCS    patroniDCS        `json:"dcs,omitempty"`
}

type spiloConfiguration struct {
	PgLocalConfiguration map[string]interface{} `json:"postgresql"`
	Bootstrap            pgBootstrap            `json:"bootstrap"`
}

func (c *Cluster) containerName() string {
	return "postgres"
}

func (c *Cluster) statefulSetName() string {
	return c.Name
}

func (c *Cluster) connPoolName() string {
	return c.Name + "-pooler"
}

func (c *Cluster) endpointName(role PostgresRole) string {
	name := c.Name
	if role == Replica {
		name = name + "-repl"
	}

	return name
}

func (c *Cluster) serviceName(role PostgresRole) string {
	name := c.Name
	if role == Replica {
		name = name + "-repl"
	}

	return name
}

func (c *Cluster) serviceAddress(role PostgresRole) string {
	service, exist := c.Services[role]

	if exist {
		return service.ObjectMeta.Name
	}

	c.logger.Warningf("No service for role %s", role)
	return ""
}

func (c *Cluster) servicePort(role PostgresRole) string {
	service, exist := c.Services[role]

	if exist {
		return fmt.Sprint(service.Spec.Ports[0].Port)
	}

	c.logger.Warningf("No service for role %s", role)
	return ""
}

func (c *Cluster) podDisruptionBudgetName() string {
	return c.OpConfig.PDBNameFormat.Format("cluster", c.Name)
}

func (c *Cluster) makeDefaultResources() acidv1.Resources {

	config := c.OpConfig

	defaultRequests := acidv1.ResourceDescription{
		CPU:    config.Resources.DefaultCPURequest,
		Memory: config.Resources.DefaultMemoryRequest,
	}
	defaultLimits := acidv1.ResourceDescription{
		CPU:    config.Resources.DefaultCPULimit,
		Memory: config.Resources.DefaultMemoryLimit,
	}

	return acidv1.Resources{
		ResourceRequests: defaultRequests,
		ResourceLimits:   defaultLimits,
	}
}

// Generate default resource section for connection pool deployment, to be used
// if nothing custom is specified in the manifest
func (c *Cluster) makeDefaultConnPoolResources() acidv1.Resources {
	config := c.OpConfig

	defaultRequests := acidv1.ResourceDescription{
		CPU:    config.ConnectionPool.ConnPoolDefaultCPURequest,
		Memory: config.ConnectionPool.ConnPoolDefaultMemoryRequest,
	}
	defaultLimits := acidv1.ResourceDescription{
		CPU:    config.ConnectionPool.ConnPoolDefaultCPULimit,
		Memory: config.ConnectionPool.ConnPoolDefaultMemoryLimit,
	}

	return acidv1.Resources{
		ResourceRequests: defaultRequests,
		ResourceLimits:   defaultLimits,
	}
}

func generateResourceRequirements(resources acidv1.Resources, defaultResources acidv1.Resources) (*v1.ResourceRequirements, error) {
	var err error

	specRequests := resources.ResourceRequests
	specLimits := resources.ResourceLimits

	result := v1.ResourceRequirements{}

	result.Requests, err = fillResourceList(specRequests, defaultResources.ResourceRequests)
	if err != nil {
		return nil, fmt.Errorf("could not fill resource requests: %v", err)
	}

	result.Limits, err = fillResourceList(specLimits, defaultResources.ResourceLimits)
	if err != nil {
		return nil, fmt.Errorf("could not fill resource limits: %v", err)
	}

	return &result, nil
}

func fillResourceList(spec acidv1.ResourceDescription, defaults acidv1.ResourceDescription) (v1.ResourceList, error) {
	var err error
	requests := v1.ResourceList{}

	if spec.CPU != "" {
		requests[v1.ResourceCPU], err = resource.ParseQuantity(spec.CPU)
		if err != nil {
			return nil, fmt.Errorf("could not parse CPU quantity: %v", err)
		}
	} else {
		requests[v1.ResourceCPU], err = resource.ParseQuantity(defaults.CPU)
		if err != nil {
			return nil, fmt.Errorf("could not parse default CPU quantity: %v", err)
		}
	}
	if spec.Memory != "" {
		requests[v1.ResourceMemory], err = resource.ParseQuantity(spec.Memory)
		if err != nil {
			return nil, fmt.Errorf("could not parse memory quantity: %v", err)
		}
	} else {
		requests[v1.ResourceMemory], err = resource.ParseQuantity(defaults.Memory)
		if err != nil {
			return nil, fmt.Errorf("could not parse default memory quantity: %v", err)
		}
	}

	return requests, nil
}

func generateSpiloJSONConfiguration(pg *acidv1.PostgresqlParam, patroni *acidv1.Patroni, pamRoleName string, logger *logrus.Entry) (string, error) {
	config := spiloConfiguration{}

	config.Bootstrap = pgBootstrap{}

	config.Bootstrap.Initdb = []interface{}{map[string]string{"auth-host": "md5"},
		map[string]string{"auth-local": "trust"}}

	initdbOptionNames := []string{}

	for k := range patroni.InitDB {
		initdbOptionNames = append(initdbOptionNames, k)
	}
	/* We need to sort the user-defined options to more easily compare the resulting specs */
	sort.Strings(initdbOptionNames)

	// Initdb parameters in the manifest take priority over the default ones
	// The whole type switch dance is caused by the ability to specify both
	// maps and normal string items in the array of initdb options. We need
	// both to convert the initial key-value to strings when necessary, and
	// to de-duplicate the options supplied.
PatroniInitDBParams:
	for _, k := range initdbOptionNames {
		v := patroni.InitDB[k]
		for i, defaultParam := range config.Bootstrap.Initdb {
			switch defaultParam.(type) {
			case map[string]string:
				{
					for k1 := range defaultParam.(map[string]string) {
						if k1 == k {
							(config.Bootstrap.Initdb[i]).(map[string]string)[k] = v
							continue PatroniInitDBParams
						}
					}
				}
			case string:
				{
					/* if the option already occurs in the list */
					if defaultParam.(string) == v {
						continue PatroniInitDBParams
					}
				}
			default:
				logger.Warningf("unsupported type for initdb configuration item %s: %T", defaultParam, defaultParam)
				continue PatroniInitDBParams
			}
		}
		// The following options are known to have no parameters
		if v == "true" {
			switch k {
			case "data-checksums", "debug", "no-locale", "noclean", "nosync", "sync-only":
				config.Bootstrap.Initdb = append(config.Bootstrap.Initdb, k)
				continue
			}
		}
		config.Bootstrap.Initdb = append(config.Bootstrap.Initdb, map[string]string{k: v})
	}

	if patroni.MaximumLagOnFailover >= 0 {
		config.Bootstrap.DCS.MaximumLagOnFailover = patroni.MaximumLagOnFailover
	}
	if patroni.LoopWait != 0 {
		config.Bootstrap.DCS.LoopWait = patroni.LoopWait
	}
	if patroni.RetryTimeout != 0 {
		config.Bootstrap.DCS.RetryTimeout = patroni.RetryTimeout
	}
	if patroni.TTL != 0 {
		config.Bootstrap.DCS.TTL = patroni.TTL
	}
	if patroni.Slots != nil {
		config.Bootstrap.DCS.Slots = patroni.Slots
	}

	config.PgLocalConfiguration = make(map[string]interface{})
	config.PgLocalConfiguration[patroniPGBinariesParameterName] = fmt.Sprintf(pgBinariesLocationTemplate, pg.PgVersion)
	if len(pg.Parameters) > 0 {
		local, bootstrap := getLocalAndBoostrapPostgreSQLParameters(pg.Parameters)

		if len(local) > 0 {
			config.PgLocalConfiguration[patroniPGParametersParameterName] = local
		}
		if len(bootstrap) > 0 {
			config.Bootstrap.DCS.PGBootstrapConfiguration = make(map[string]interface{})
			config.Bootstrap.DCS.PGBootstrapConfiguration[patroniPGParametersParameterName] = bootstrap
		}
	}
	// Patroni gives us a choice of writing pg_hba.conf to either the bootstrap section or to the local postgresql one.
	// We choose the local one, because we need Patroni to change pg_hba.conf in PostgreSQL after the user changes the
	// relevant section in the manifest.
	if len(patroni.PgHba) > 0 {
		config.PgLocalConfiguration[patroniPGHBAConfParameterName] = patroni.PgHba
	}

	config.Bootstrap.Users = map[string]pgUser{
		pamRoleName: {
			Password: "",
			Options:  []string{constants.RoleFlagCreateDB, constants.RoleFlagNoLogin},
		},
	}

	res, err := json.Marshal(config)
	return string(res), err
}

func getLocalAndBoostrapPostgreSQLParameters(parameters map[string]string) (local, bootstrap map[string]string) {
	local = make(map[string]string)
	bootstrap = make(map[string]string)
	for param, val := range parameters {
		if isBootstrapOnlyParameter(param) {
			bootstrap[param] = val
		} else {
			local[param] = val
		}
	}
	return
}

func nodeAffinity(nodeReadinessLabel map[string]string) *v1.Affinity {
	matchExpressions := make([]v1.NodeSelectorRequirement, 0)
	if len(nodeReadinessLabel) == 0 {
		return nil
	}
	for k, v := range nodeReadinessLabel {
		matchExpressions = append(matchExpressions, v1.NodeSelectorRequirement{
			Key:      k,
			Operator: v1.NodeSelectorOpIn,
			Values:   []string{v},
		})
	}

	return &v1.Affinity{
		NodeAffinity: &v1.NodeAffinity{
			RequiredDuringSchedulingIgnoredDuringExecution: &v1.NodeSelector{
				NodeSelectorTerms: []v1.NodeSelectorTerm{{MatchExpressions: matchExpressions}},
			},
		},
	}
}

func generatePodAffinity(labels labels.Set, topologyKey string, nodeAffinity *v1.Affinity) *v1.Affinity {
	// generate pod anti-affinity to avoid multiple pods of the same Postgres cluster in the same topology , e.g. node
	podAffinity := v1.Affinity{
		PodAntiAffinity: &v1.PodAntiAffinity{
			RequiredDuringSchedulingIgnoredDuringExecution: []v1.PodAffinityTerm{{
				LabelSelector: &metav1.LabelSelector{
					MatchLabels: labels,
				},
				TopologyKey: topologyKey,
			}},
		},
	}

	if nodeAffinity != nil && nodeAffinity.NodeAffinity != nil {
		podAffinity.NodeAffinity = nodeAffinity.NodeAffinity
	}

	return &podAffinity
}

func tolerations(tolerationsSpec *[]v1.Toleration, podToleration map[string]string) []v1.Toleration {
	// allow to override tolerations by postgresql manifest
	if len(*tolerationsSpec) > 0 {
		return *tolerationsSpec
	}

	if len(podToleration["key"]) > 0 ||
		len(podToleration["operator"]) > 0 ||
		len(podToleration["value"]) > 0 ||
		len(podToleration["effect"]) > 0 {

		return []v1.Toleration{
			{
				Key:      podToleration["key"],
				Operator: v1.TolerationOperator(podToleration["operator"]),
				Value:    podToleration["value"],
				Effect:   v1.TaintEffect(podToleration["effect"]),
			},
		}
	}

	return []v1.Toleration{}
}

// isBootstrapOnlyParameter checks against special Patroni bootstrap parameters.
// Those parameters must go to the bootstrap/dcs/postgresql/parameters section.
// See http://patroni.readthedocs.io/en/latest/dynamic_configuration.html.
func isBootstrapOnlyParameter(param string) bool {
	return param == "max_connections" ||
		param == "max_locks_per_transaction" ||
		param == "max_worker_processes" ||
		param == "max_prepared_transactions" ||
		param == "wal_level" ||
		param == "wal_log_hints" ||
		param == "track_commit_timestamp"
}

func generateVolumeMounts(volume acidv1.Volume) []v1.VolumeMount {
	return []v1.VolumeMount{
		{
			Name:      constants.DataVolumeName,
			MountPath: constants.PostgresDataMount, //TODO: fetch from manifest
			SubPath:   volume.SubPath,
		},
	}
}

func generateContainer(
	name string,
	dockerImage *string,
	resourceRequirements *v1.ResourceRequirements,
	envVars []v1.EnvVar,
	volumeMounts []v1.VolumeMount,
	privilegedMode bool,
) *v1.Container {
	return &v1.Container{
		Name:            name,
		Image:           *dockerImage,
		ImagePullPolicy: v1.PullIfNotPresent,
		Resources:       *resourceRequirements,
		Ports: []v1.ContainerPort{
			{
				ContainerPort: 8008,
				Protocol:      v1.ProtocolTCP,
			},
			{
				ContainerPort: 5432,
				Protocol:      v1.ProtocolTCP,
			},
			{
				ContainerPort: 8080,
				Protocol:      v1.ProtocolTCP,
			},
		},
		VolumeMounts: volumeMounts,
		Env:          envVars,
		SecurityContext: &v1.SecurityContext{
			Privileged:             &privilegedMode,
			ReadOnlyRootFilesystem: util.False(),
		},
	}
}

func generateSidecarContainers(sidecars []acidv1.Sidecar,
	volumeMounts []v1.VolumeMount, defaultResources acidv1.Resources,
	superUserName string, credentialsSecretName string, logger *logrus.Entry) ([]v1.Container, error) {

	if len(sidecars) > 0 {
		result := make([]v1.Container, 0)
		for index, sidecar := range sidecars {

			resources, err := generateResourceRequirements(
				makeResources(
					sidecar.Resources.ResourceRequests.CPU,
					sidecar.Resources.ResourceRequests.Memory,
					sidecar.Resources.ResourceLimits.CPU,
					sidecar.Resources.ResourceLimits.Memory,
				),
				defaultResources,
			)
			if err != nil {
				return nil, err
			}

			sc := getSidecarContainer(sidecar, index, volumeMounts, resources, superUserName, credentialsSecretName, logger)
			result = append(result, *sc)
		}
		return result, nil
	}
	return nil, nil
}

// Check whether or not we're requested to mount an shm volume,
// taking into account that PostgreSQL manifest has precedence.
func mountShmVolumeNeeded(opConfig config.Config, pgSpec *acidv1.PostgresSpec) *bool {
	if pgSpec.ShmVolume != nil && *pgSpec.ShmVolume {
		return pgSpec.ShmVolume
	}

	return opConfig.ShmVolume
}

func generatePodTemplate(
	namespace string,
	labels labels.Set,
	annotations map[string]string,
	spiloContainer *v1.Container,
	initContainers []v1.Container,
	sidecarContainers []v1.Container,
	tolerationsSpec *[]v1.Toleration,
	spiloFSGroup *int64,
	nodeAffinity *v1.Affinity,
	terminateGracePeriod int64,
	podServiceAccountName string,
	kubeIAMRole string,
	priorityClassName string,
	shmVolume *bool,
	podAntiAffinity bool,
	podAntiAffinityTopologyKey string,
	additionalSecretMount string,
	additionalSecretMountPath string,
	volumes []v1.Volume,
) (*v1.PodTemplateSpec, error) {

	terminateGracePeriodSeconds := terminateGracePeriod
	containers := []v1.Container{*spiloContainer}
	containers = append(containers, sidecarContainers...)
	securityContext := v1.PodSecurityContext{}

	if spiloFSGroup != nil {
		securityContext.FSGroup = spiloFSGroup
	}

	podSpec := v1.PodSpec{
		ServiceAccountName:            podServiceAccountName,
		TerminationGracePeriodSeconds: &terminateGracePeriodSeconds,
		Containers:                    containers,
		InitContainers:                initContainers,
		Tolerations:                   *tolerationsSpec,
		SecurityContext:               &securityContext,
		Volumes:                       volumes,
	}

	if shmVolume != nil && *shmVolume {
		addShmVolume(&podSpec)
	}

	if podAntiAffinity {
		podSpec.Affinity = generatePodAffinity(labels, podAntiAffinityTopologyKey, nodeAffinity)
	} else if nodeAffinity != nil {
		podSpec.Affinity = nodeAffinity
	}

	if priorityClassName != "" {
		podSpec.PriorityClassName = priorityClassName
	}

	if additionalSecretMount != "" {
		addSecretVolume(&podSpec, additionalSecretMount, additionalSecretMountPath)
	}

	template := v1.PodTemplateSpec{
		ObjectMeta: metav1.ObjectMeta{
			Labels:      labels,
			Namespace:   namespace,
			Annotations: annotations,
		},
		Spec: podSpec,
	}
	if kubeIAMRole != "" {
		if template.Annotations == nil {
			template.Annotations = make(map[string]string)
		}
		template.Annotations[constants.KubeIAmAnnotation] = kubeIAMRole
	}

	return &template, nil
}

// generatePodEnvVars generates environment variables for the Spilo Pod
func (c *Cluster) generateSpiloPodEnvVars(uid types.UID, spiloConfiguration string, cloneDescription *acidv1.CloneDescription, standbyDescription *acidv1.StandbyDescription, customPodEnvVarsList []v1.EnvVar) []v1.EnvVar {
	envVars := []v1.EnvVar{
		{
			Name:  "SCOPE",
			Value: c.Name,
		},
		{
			Name:  "PGROOT",
			Value: constants.PostgresDataPath,
		},
		{
			Name: "POD_IP",
			ValueFrom: &v1.EnvVarSource{
				FieldRef: &v1.ObjectFieldSelector{
					APIVersion: "v1",
					FieldPath:  "status.podIP",
				},
			},
		},
		{
			Name: "POD_NAMESPACE",
			ValueFrom: &v1.EnvVarSource{
				FieldRef: &v1.ObjectFieldSelector{
					APIVersion: "v1",
					FieldPath:  "metadata.namespace",
				},
			},
		},
		{
			Name:  "PGUSER_SUPERUSER",
			Value: c.OpConfig.SuperUsername,
		},
		{
			Name:  "KUBERNETES_SCOPE_LABEL",
			Value: c.OpConfig.ClusterNameLabel,
		},
		{
			Name:  "KUBERNETES_ROLE_LABEL",
			Value: c.OpConfig.PodRoleLabel,
		},
		{
			Name:  "KUBERNETES_LABELS",
			Value: labels.Set(c.OpConfig.ClusterLabels).String(),
		},
		{
			Name: "PGPASSWORD_SUPERUSER",
			ValueFrom: &v1.EnvVarSource{
				SecretKeyRef: &v1.SecretKeySelector{
					LocalObjectReference: v1.LocalObjectReference{
						Name: c.credentialSecretName(c.OpConfig.SuperUsername),
					},
					Key: "password",
				},
			},
		},
		{
			Name:  "PGUSER_STANDBY",
			Value: c.OpConfig.ReplicationUsername,
		},
		{
			Name: "PGPASSWORD_STANDBY",
			ValueFrom: &v1.EnvVarSource{
				SecretKeyRef: &v1.SecretKeySelector{
					LocalObjectReference: v1.LocalObjectReference{
						Name: c.credentialSecretName(c.OpConfig.ReplicationUsername),
					},
					Key: "password",
				},
			},
		},
		{
			Name:  "PAM_OAUTH2",
			Value: c.OpConfig.PamConfiguration,
		},
		{
			Name:  "HUMAN_ROLE",
			Value: c.OpConfig.PamRoleName,
		},
	}
	if spiloConfiguration != "" {
		envVars = append(envVars, v1.EnvVar{Name: "SPILO_CONFIGURATION", Value: spiloConfiguration})
	}
	if c.OpConfig.WALES3Bucket != "" {
		envVars = append(envVars, v1.EnvVar{Name: "WAL_S3_BUCKET", Value: c.OpConfig.WALES3Bucket})
		envVars = append(envVars, v1.EnvVar{Name: "WAL_BUCKET_SCOPE_SUFFIX", Value: getBucketScopeSuffix(string(uid))})
		envVars = append(envVars, v1.EnvVar{Name: "WAL_BUCKET_SCOPE_PREFIX", Value: ""})
	}

	if c.OpConfig.LogS3Bucket != "" {
		envVars = append(envVars, v1.EnvVar{Name: "LOG_S3_BUCKET", Value: c.OpConfig.LogS3Bucket})
		envVars = append(envVars, v1.EnvVar{Name: "LOG_BUCKET_SCOPE_SUFFIX", Value: getBucketScopeSuffix(string(uid))})
		envVars = append(envVars, v1.EnvVar{Name: "LOG_BUCKET_SCOPE_PREFIX", Value: ""})
	}

	if c.patroniUsesKubernetes() {
		envVars = append(envVars, v1.EnvVar{Name: "DCS_ENABLE_KUBERNETES_API", Value: "true"})
	} else {
		envVars = append(envVars, v1.EnvVar{Name: "ETCD_HOST", Value: c.OpConfig.EtcdHost})
	}

	if cloneDescription.ClusterName != "" {
		envVars = append(envVars, c.generateCloneEnvironment(cloneDescription)...)
	}

	if c.Spec.StandbyCluster != nil {
		envVars = append(envVars, c.generateStandbyEnvironment(standbyDescription)...)
	}

	if len(customPodEnvVarsList) > 0 {
		envVars = append(envVars, customPodEnvVarsList...)
	}

	return envVars
}

// deduplicateEnvVars makes sure there are no duplicate in the target envVar array. While Kubernetes already
// deduplicates variables defined in a container, it leaves the last definition in the list and this behavior is not
// well-documented, which means that the behavior can be reversed at some point (it may also start producing an error).
// Therefore, the merge is done by the operator, the entries that are ahead in the passed list take priority over those
// that are behind, and only the name is considered in order to eliminate duplicates.
func deduplicateEnvVars(input []v1.EnvVar, containerName string, logger *logrus.Entry) []v1.EnvVar {
	result := make([]v1.EnvVar, 0)
	names := make(map[string]int)

	for i, va := range input {
		if names[va.Name] == 0 {
			names[va.Name]++
			result = append(result, input[i])
		} else if names[va.Name] == 1 {
			names[va.Name]++
			logger.Warningf("variable %q is defined in %q more than once, the subsequent definitions are ignored",
				va.Name, containerName)
		}
	}
	return result
}

func getSidecarContainer(sidecar acidv1.Sidecar, index int, volumeMounts []v1.VolumeMount,
	resources *v1.ResourceRequirements, superUserName string, credentialsSecretName string, logger *logrus.Entry) *v1.Container {
	name := sidecar.Name
	if name == "" {
		name = fmt.Sprintf("sidecar-%d", index)
	}

	env := []v1.EnvVar{
		{
			Name: "POD_NAME",
			ValueFrom: &v1.EnvVarSource{
				FieldRef: &v1.ObjectFieldSelector{
					APIVersion: "v1",
					FieldPath:  "metadata.name",
				},
			},
		},
		{
			Name: "POD_NAMESPACE",
			ValueFrom: &v1.EnvVarSource{
				FieldRef: &v1.ObjectFieldSelector{
					APIVersion: "v1",
					FieldPath:  "metadata.namespace",
				},
			},
		},
		{
			Name:  "POSTGRES_USER",
			Value: superUserName,
		},
		{
			Name: "POSTGRES_PASSWORD",
			ValueFrom: &v1.EnvVarSource{
				SecretKeyRef: &v1.SecretKeySelector{
					LocalObjectReference: v1.LocalObjectReference{
						Name: credentialsSecretName,
					},
					Key: "password",
				},
			},
		},
	}
	if len(sidecar.Env) > 0 {
		env = append(env, sidecar.Env...)
	}
	return &v1.Container{
		Name:            name,
		Image:           sidecar.DockerImage,
		ImagePullPolicy: v1.PullIfNotPresent,
		Resources:       *resources,
		VolumeMounts:    volumeMounts,
		Env:             deduplicateEnvVars(env, name, logger),
		Ports:           sidecar.Ports,
	}
}

func getBucketScopeSuffix(uid string) string {
	if uid != "" {
		return fmt.Sprintf("/%s", uid)
	}
	return ""
}

func makeResources(cpuRequest, memoryRequest, cpuLimit, memoryLimit string) acidv1.Resources {
	return acidv1.Resources{
		ResourceRequests: acidv1.ResourceDescription{
			CPU:    cpuRequest,
			Memory: memoryRequest,
		},
		ResourceLimits: acidv1.ResourceDescription{
			CPU:    cpuLimit,
			Memory: memoryLimit,
		},
	}
}

func extractPgVersionFromBinPath(binPath string, template string) (string, error) {
	var pgVersion float32
	_, err := fmt.Sscanf(binPath, template, &pgVersion)
	if err != nil {
		return "", err
	}
	return fmt.Sprintf("%v", pgVersion), nil
}

func (c *Cluster) getNewPgVersion(container v1.Container, newPgVersion string) (string, error) {
	var (
		spiloConfiguration spiloConfiguration
		runningPgVersion   string
		err                error
	)

	for _, env := range container.Env {
		if env.Name != "SPILO_CONFIGURATION" {
			continue
		}
		err = json.Unmarshal([]byte(env.Value), &spiloConfiguration)
		if err != nil {
			return newPgVersion, err
		}
	}

	if len(spiloConfiguration.PgLocalConfiguration) > 0 {
		currentBinPath := fmt.Sprintf("%v", spiloConfiguration.PgLocalConfiguration[patroniPGBinariesParameterName])
		runningPgVersion, err = extractPgVersionFromBinPath(currentBinPath, pgBinariesLocationTemplate)
		if err != nil {
			return "", fmt.Errorf("could not extract Postgres version from %v in SPILO_CONFIGURATION", currentBinPath)
		}
	} else {
		return "", fmt.Errorf("could not find %q setting in SPILO_CONFIGURATION", patroniPGBinariesParameterName)
	}

	if runningPgVersion != newPgVersion {
		c.logger.Warningf("postgresql version change(%q -> %q) has no effect", runningPgVersion, newPgVersion)
		newPgVersion = runningPgVersion
	}

	return newPgVersion, nil
}

func (c *Cluster) generateStatefulSet(spec *acidv1.PostgresSpec) (*appsv1.StatefulSet, error) {

	var (
		err                 error
		initContainers      []v1.Container
		sidecarContainers   []v1.Container
		podTemplate         *v1.PodTemplateSpec
		volumeClaimTemplate *v1.PersistentVolumeClaim
		volumes             []v1.Volume
	)

	// Improve me. Please.
	if c.OpConfig.SetMemoryRequestToLimit {

		// controller adjusts the default memory request at operator startup

		request := spec.Resources.ResourceRequests.Memory
		if request == "" {
			request = c.OpConfig.Resources.DefaultMemoryRequest
		}

		limit := spec.Resources.ResourceLimits.Memory
		if limit == "" {
			limit = c.OpConfig.Resources.DefaultMemoryLimit
		}

		isSmaller, err := util.IsSmallerQuantity(request, limit)
		if err != nil {
			return nil, err
		}
		if isSmaller {
			c.logger.Warningf("The memory request of %v for the Postgres container is increased to match the memory limit of %v.", request, limit)
			spec.Resources.ResourceRequests.Memory = limit

		}

		// controller adjusts the Scalyr sidecar request at operator startup
		// as this sidecar is managed separately

		// adjust sidecar containers defined for that particular cluster
		for _, sidecar := range spec.Sidecars {

			// TODO #413
			sidecarRequest := sidecar.Resources.ResourceRequests.Memory
			if request == "" {
				request = c.OpConfig.Resources.DefaultMemoryRequest
			}

			sidecarLimit := sidecar.Resources.ResourceLimits.Memory
			if limit == "" {
				limit = c.OpConfig.Resources.DefaultMemoryLimit
			}

			isSmaller, err := util.IsSmallerQuantity(sidecarRequest, sidecarLimit)
			if err != nil {
				return nil, err
			}
			if isSmaller {
				c.logger.Warningf("The memory request of %v for the %v sidecar container is increased to match the memory limit of %v.", sidecar.Resources.ResourceRequests.Memory, sidecar.Name, sidecar.Resources.ResourceLimits.Memory)
				sidecar.Resources.ResourceRequests.Memory = sidecar.Resources.ResourceLimits.Memory
			}
		}

	}

	defaultResources := c.makeDefaultResources()

	resourceRequirements, err := generateResourceRequirements(spec.Resources, defaultResources)
	if err != nil {
		return nil, fmt.Errorf("could not generate resource requirements: %v", err)
	}

	if spec.InitContainers != nil && len(spec.InitContainers) > 0 {
		if c.OpConfig.EnableInitContainers != nil && !(*c.OpConfig.EnableInitContainers) {
			c.logger.Warningf("initContainers specified but disabled in configuration - next statefulset creation would fail")
		}
		initContainers = spec.InitContainers
	}

	customPodEnvVarsList := make([]v1.EnvVar, 0)

	if c.OpConfig.PodEnvironmentConfigMap != "" {
		var cm *v1.ConfigMap
		cm, err = c.KubeClient.ConfigMaps(c.Namespace).Get(c.OpConfig.PodEnvironmentConfigMap, metav1.GetOptions{})
		if err != nil {
			return nil, fmt.Errorf("could not read PodEnvironmentConfigMap: %v", err)
		}
		for k, v := range cm.Data {
			customPodEnvVarsList = append(customPodEnvVarsList, v1.EnvVar{Name: k, Value: v})
		}
		sort.Slice(customPodEnvVarsList,
			func(i, j int) bool { return customPodEnvVarsList[i].Name < customPodEnvVarsList[j].Name })
	}
	if spec.StandbyCluster != nil && spec.StandbyCluster.S3WalPath == "" {
		return nil, fmt.Errorf("s3_wal_path is empty for standby cluster")
	}

	// backward compatible check for InitContainers
	if spec.InitContainersOld != nil {
		msg := "Manifest parameter init_containers is deprecated."
		if spec.InitContainers == nil {
			c.logger.Warningf("%s Consider using initContainers instead.", msg)
			spec.InitContainers = spec.InitContainersOld
		} else {
			c.logger.Warningf("%s Only value from initContainers is used", msg)
		}
	}

	// backward compatible check for PodPriorityClassName
	if spec.PodPriorityClassNameOld != "" {
		msg := "Manifest parameter pod_priority_class_name is deprecated."
		if spec.PodPriorityClassName == "" {
			c.logger.Warningf("%s Consider using podPriorityClassName instead.", msg)
			spec.PodPriorityClassName = spec.PodPriorityClassNameOld
		} else {
			c.logger.Warningf("%s Only value from podPriorityClassName is used", msg)
		}
	}

	spiloConfiguration, err := generateSpiloJSONConfiguration(&spec.PostgresqlParam, &spec.Patroni, c.OpConfig.PamRoleName, c.logger)
	if err != nil {
		return nil, fmt.Errorf("could not generate Spilo JSON configuration: %v", err)
	}

	// generate environment variables for the spilo container
	spiloEnvVars := c.generateSpiloPodEnvVars(
		c.Postgresql.GetUID(),
		spiloConfiguration,
		&spec.Clone,
		spec.StandbyCluster,
		customPodEnvVarsList,
	)

	// pickup the docker image for the spilo container
	effectiveDockerImage := util.Coalesce(spec.DockerImage, c.OpConfig.DockerImage)

	// determine the FSGroup for the spilo pod
	effectiveFSGroup := c.OpConfig.Resources.SpiloFSGroup
	if spec.SpiloFSGroup != nil {
		effectiveFSGroup = spec.SpiloFSGroup
	}

	volumeMounts := generateVolumeMounts(spec.Volume)

	// configure TLS with a custom secret volume
	if spec.TLS != nil && spec.TLS.SecretName != "" {
		if effectiveFSGroup == nil {
			c.logger.Warnf("Setting the default FSGroup to satisfy the TLS configuration")
			fsGroup := int64(spiloPostgresGID)
			effectiveFSGroup = &fsGroup
		}
		// this is combined with the FSGroup above to give read access to the
		// postgres user
		defaultMode := int32(0640)
		volumes = append(volumes, v1.Volume{
			Name: "tls-secret",
			VolumeSource: v1.VolumeSource{
				Secret: &v1.SecretVolumeSource{
					SecretName:  spec.TLS.SecretName,
					DefaultMode: &defaultMode,
				},
			},
		})

		mountPath := "/tls"
		volumeMounts = append(volumeMounts, v1.VolumeMount{
			MountPath: mountPath,
			Name:      "tls-secret",
			ReadOnly:  true,
		})

		// use the same filenames as Secret resources by default
		certFile := ensurePath(spec.TLS.CertificateFile, mountPath, "tls.crt")
		privateKeyFile := ensurePath(spec.TLS.PrivateKeyFile, mountPath, "tls.key")
		spiloEnvVars = append(
			spiloEnvVars,
			v1.EnvVar{Name: "SSL_CERTIFICATE_FILE", Value: certFile},
			v1.EnvVar{Name: "SSL_PRIVATE_KEY_FILE", Value: privateKeyFile},
		)

		if spec.TLS.CAFile != "" {
			caFile := ensurePath(spec.TLS.CAFile, mountPath, "")
			spiloEnvVars = append(
				spiloEnvVars,
				v1.EnvVar{Name: "SSL_CA_FILE", Value: caFile},
			)
		}
	}

	// generate the spilo container
	c.logger.Debugf("Generating Spilo container, environment variables: %v", spiloEnvVars)
	spiloContainer := generateContainer(c.containerName(),
		&effectiveDockerImage,
		resourceRequirements,
		deduplicateEnvVars(spiloEnvVars, c.containerName(), c.logger),
		volumeMounts,
		c.OpConfig.Resources.SpiloPrivileged,
	)

	// resolve conflicts between operator-global and per-cluster sidecars
	sideCars := c.mergeSidecars(spec.Sidecars)

	resourceRequirementsScalyrSidecar := makeResources(
		c.OpConfig.ScalyrCPURequest,
		c.OpConfig.ScalyrMemoryRequest,
		c.OpConfig.ScalyrCPULimit,
		c.OpConfig.ScalyrMemoryLimit,
	)

	// generate scalyr sidecar container
	if scalyrSidecar :=
		generateScalyrSidecarSpec(c.Name,
			c.OpConfig.ScalyrAPIKey,
			c.OpConfig.ScalyrServerURL,
			c.OpConfig.ScalyrImage,
			&resourceRequirementsScalyrSidecar, c.logger); scalyrSidecar != nil {
		sideCars = append(sideCars, *scalyrSidecar)
	}

	// generate sidecar containers
	if sideCars != nil && len(sideCars) > 0 {
		if c.OpConfig.EnableSidecars != nil && !(*c.OpConfig.EnableSidecars) {
			c.logger.Warningf("sidecars specified but disabled in configuration - next statefulset creation would fail")
		}
		if sidecarContainers, err = generateSidecarContainers(sideCars, volumeMounts, defaultResources,
			c.OpConfig.SuperUsername, c.credentialSecretName(c.OpConfig.SuperUsername), c.logger); err != nil {
			return nil, fmt.Errorf("could not generate sidecar containers: %v", err)
		}
	}

	tolerationSpec := tolerations(&spec.Tolerations, c.OpConfig.PodToleration)
	effectivePodPriorityClassName := util.Coalesce(spec.PodPriorityClassName, c.OpConfig.PodPriorityClassName)

	annotations := c.generatePodAnnotations(spec)

	// generate pod template for the statefulset, based on the spilo container and sidecars
	podTemplate, err = generatePodTemplate(
		c.Namespace,
		c.labelsSet(true),
		annotations,
		spiloContainer,
		initContainers,
		sidecarContainers,
		&tolerationSpec,
		effectiveFSGroup,
		nodeAffinity(c.OpConfig.NodeReadinessLabel),
		int64(c.OpConfig.PodTerminateGracePeriod.Seconds()),
		c.OpConfig.PodServiceAccountName,
		c.OpConfig.KubeIAMRole,
		effectivePodPriorityClassName,
		mountShmVolumeNeeded(c.OpConfig, spec),
		c.OpConfig.EnablePodAntiAffinity,
		c.OpConfig.PodAntiAffinityTopologyKey,
		c.OpConfig.AdditionalSecretMount,
		c.OpConfig.AdditionalSecretMountPath,
		volumes,
	)
	if err != nil {
		return nil, fmt.Errorf("could not generate pod template: %v", err)
	}

	if volumeClaimTemplate, err = generatePersistentVolumeClaimTemplate(spec.Volume.Size,
		spec.Volume.StorageClass); err != nil {
		return nil, fmt.Errorf("could not generate volume claim template: %v", err)
	}

	numberOfInstances := c.getNumberOfInstances(spec)

	// the operator has domain-specific logic on how to do rolling updates of PG clusters
	// so we do not use default rolling updates implemented by stateful sets
	// that leaves the legacy "OnDelete" update strategy as the only option
	updateStrategy := appsv1.StatefulSetUpdateStrategy{Type: appsv1.OnDeleteStatefulSetStrategyType}

	var podManagementPolicy appsv1.PodManagementPolicyType
	if c.OpConfig.PodManagementPolicy == "ordered_ready" {
		podManagementPolicy = appsv1.OrderedReadyPodManagement
	} else if c.OpConfig.PodManagementPolicy == "parallel" {
		podManagementPolicy = appsv1.ParallelPodManagement
	} else {
		return nil, fmt.Errorf("could not set the pod management policy to the unknown value: %v", c.OpConfig.PodManagementPolicy)
	}

	statefulSet := &appsv1.StatefulSet{
		ObjectMeta: metav1.ObjectMeta{
			Name:        c.statefulSetName(),
			Namespace:   c.Namespace,
			Labels:      c.labelsSet(true),
			Annotations: map[string]string{rollingUpdateStatefulsetAnnotationKey: "false"},
		},
		Spec: appsv1.StatefulSetSpec{
			Replicas:             &numberOfInstances,
			Selector:             c.labelsSelector(),
			ServiceName:          c.serviceName(Master),
			Template:             *podTemplate,
			VolumeClaimTemplates: []v1.PersistentVolumeClaim{*volumeClaimTemplate},
			UpdateStrategy:       updateStrategy,
			PodManagementPolicy:  podManagementPolicy,
		},
	}

	return statefulSet, nil
}

func (c *Cluster) generatePodAnnotations(spec *acidv1.PostgresSpec) map[string]string {
	annotations := make(map[string]string)
	for k, v := range c.OpConfig.CustomPodAnnotations {
		annotations[k] = v
	}
	if spec != nil || spec.PodAnnotations != nil {
		for k, v := range spec.PodAnnotations {
			annotations[k] = v
		}
	}

	if len(annotations) == 0 {
		return nil
	}

	return annotations
}

func generateScalyrSidecarSpec(clusterName, APIKey, serverURL, dockerImage string,
	containerResources *acidv1.Resources, logger *logrus.Entry) *acidv1.Sidecar {
	if APIKey == "" || dockerImage == "" {
		if APIKey == "" && dockerImage != "" {
			logger.Warning("Not running Scalyr sidecar: SCALYR_API_KEY must be defined")
		}
		return nil
	}
	scalarSpec := &acidv1.Sidecar{
		Name:        "scalyr-sidecar",
		DockerImage: dockerImage,
		Env: []v1.EnvVar{
			{
				Name:  "SCALYR_API_KEY",
				Value: APIKey,
			},
			{
				Name:  "SCALYR_SERVER_HOST",
				Value: clusterName,
			},
		},
		Resources: *containerResources,
	}
	if serverURL != "" {
		scalarSpec.Env = append(scalarSpec.Env, v1.EnvVar{Name: "SCALYR_SERVER_URL", Value: serverURL})
	}
	return scalarSpec
}

// mergeSidecar merges globally-defined sidecars with those defined in the cluster manifest
func (c *Cluster) mergeSidecars(sidecars []acidv1.Sidecar) []acidv1.Sidecar {
	globalSidecarsToSkip := map[string]bool{}
	result := make([]acidv1.Sidecar, 0)

	for i, sidecar := range sidecars {
		dockerImage, ok := c.OpConfig.Sidecars[sidecar.Name]
		if ok {
			if dockerImage != sidecar.DockerImage {
				c.logger.Warningf("merging definitions for sidecar %q: "+
					"ignoring %q in the global scope in favor of %q defined in the cluster",
					sidecar.Name, dockerImage, sidecar.DockerImage)
			}
			globalSidecarsToSkip[sidecar.Name] = true
		}
		result = append(result, sidecars[i])
	}
	for name, dockerImage := range c.OpConfig.Sidecars {
		if !globalSidecarsToSkip[name] {
			result = append(result, acidv1.Sidecar{Name: name, DockerImage: dockerImage})
		}
	}
	return result
}

func (c *Cluster) getNumberOfInstances(spec *acidv1.PostgresSpec) int32 {
	min := c.OpConfig.MinInstances
	max := c.OpConfig.MaxInstances
	cur := spec.NumberOfInstances
	newcur := cur

	if spec.StandbyCluster != nil {
		if newcur == 1 {
			min = newcur
			max = newcur
		} else {
			c.logger.Warningf("operator only supports standby clusters with 1 pod")
		}
	}
	if max >= 0 && newcur > max {
		newcur = max
	}
	if min >= 0 && newcur < min {
		newcur = min
	}
	if newcur != cur {
		c.logger.Infof("adjusted number of instances from %d to %d (min: %d, max: %d)", cur, newcur, min, max)
	}

	return newcur
}

// To avoid issues with limited /dev/shm inside docker environment, when
// PostgreSQL can't allocate enough of dsa segments from it, we can
// mount an extra memory volume
//
// see https://docs.okd.io/latest/dev_guide/shared_memory.html
func addShmVolume(podSpec *v1.PodSpec) {
	volumes := append(podSpec.Volumes, v1.Volume{
		Name: constants.ShmVolumeName,
		VolumeSource: v1.VolumeSource{
			EmptyDir: &v1.EmptyDirVolumeSource{
				Medium: "Memory",
			},
		},
	})

	pgIdx := constants.PostgresContainerIdx
	mounts := append(podSpec.Containers[pgIdx].VolumeMounts,
		v1.VolumeMount{
			Name:      constants.ShmVolumeName,
			MountPath: constants.ShmVolumePath,
		})

	podSpec.Containers[0].VolumeMounts = mounts
	podSpec.Volumes = volumes
}

func addSecretVolume(podSpec *v1.PodSpec, additionalSecretMount string, additionalSecretMountPath string) {
	volumes := append(podSpec.Volumes, v1.Volume{
		Name: additionalSecretMount,
		VolumeSource: v1.VolumeSource{
			Secret: &v1.SecretVolumeSource{
				SecretName: additionalSecretMount,
			},
		},
	})

	for i := range podSpec.Containers {
		mounts := append(podSpec.Containers[i].VolumeMounts,
			v1.VolumeMount{
				Name:      additionalSecretMount,
				MountPath: additionalSecretMountPath,
			})
		podSpec.Containers[i].VolumeMounts = mounts
	}

	podSpec.Volumes = volumes
}

func generatePersistentVolumeClaimTemplate(volumeSize, volumeStorageClass string) (*v1.PersistentVolumeClaim, error) {

	var storageClassName *string

	metadata := metav1.ObjectMeta{
		Name: constants.DataVolumeName,
	}
	if volumeStorageClass != "" {
		// TODO: remove the old annotation, switching completely to the StorageClassName field.
		metadata.Annotations = map[string]string{"volume.beta.kubernetes.io/storage-class": volumeStorageClass}
		storageClassName = &volumeStorageClass
	} else {
		metadata.Annotations = map[string]string{"volume.alpha.kubernetes.io/storage-class": "default"}
		storageClassName = nil
	}

	quantity, err := resource.ParseQuantity(volumeSize)
	if err != nil {
		return nil, fmt.Errorf("could not parse volume size: %v", err)
	}

	volumeMode := v1.PersistentVolumeFilesystem
	volumeClaim := &v1.PersistentVolumeClaim{
		ObjectMeta: metadata,
		Spec: v1.PersistentVolumeClaimSpec{
			AccessModes: []v1.PersistentVolumeAccessMode{v1.ReadWriteOnce},
			Resources: v1.ResourceRequirements{
				Requests: v1.ResourceList{
					v1.ResourceStorage: quantity,
				},
			},
			StorageClassName: storageClassName,
			VolumeMode:       &volumeMode,
		},
	}

	return volumeClaim, nil
}

func (c *Cluster) generateUserSecrets() map[string]*v1.Secret {
	secrets := make(map[string]*v1.Secret, len(c.pgUsers))
	namespace := c.Namespace
	for username, pgUser := range c.pgUsers {
		//Skip users with no password i.e. human users (they'll be authenticated using pam)
		secret := c.generateSingleUserSecret(namespace, pgUser)
		if secret != nil {
			secrets[username] = secret
		}
	}
	/* special case for the system user */
	for _, systemUser := range c.systemUsers {
		secret := c.generateSingleUserSecret(namespace, systemUser)
		if secret != nil {
			secrets[systemUser.Name] = secret
		}
	}

	return secrets
}

func (c *Cluster) generateSingleUserSecret(namespace string, pgUser spec.PgUser) *v1.Secret {
	//Skip users with no password i.e. human users (they'll be authenticated using pam)
	if pgUser.Password == "" {
		if pgUser.Origin != spec.RoleOriginTeamsAPI {
			c.logger.Warningf("could not generate secret for a non-teamsAPI role %q: role has no password",
				pgUser.Name)
		}
		return nil
	}

	username := pgUser.Name
	secret := v1.Secret{
		ObjectMeta: metav1.ObjectMeta{
			Name:      c.credentialSecretName(username),
			Namespace: namespace,
			Labels:    c.labelsSet(true),
		},
		Type: v1.SecretTypeOpaque,
		Data: map[string][]byte{
			"username": []byte(pgUser.Name),
			"password": []byte(pgUser.Password),
		},
	}
	return &secret
}

func (c *Cluster) shouldCreateLoadBalancerForService(role PostgresRole, spec *acidv1.PostgresSpec) bool {

	switch role {

	case Replica:

		// if the value is explicitly set in a Postgresql manifest, follow this setting
		if spec.EnableReplicaLoadBalancer != nil {
			return *spec.EnableReplicaLoadBalancer
		}

		// otherwise, follow the operator configuration
		return c.OpConfig.EnableReplicaLoadBalancer

	case Master:

		if spec.EnableMasterLoadBalancer != nil {
			return *spec.EnableMasterLoadBalancer
		}

		return c.OpConfig.EnableMasterLoadBalancer

	default:
		panic(fmt.Sprintf("Unknown role %v", role))
	}

}

func (c *Cluster) generateService(role PostgresRole, spec *acidv1.PostgresSpec) *v1.Service {
	serviceSpec := v1.ServiceSpec{
		Ports: []v1.ServicePort{{Name: "postgresql", Port: 5432, TargetPort: intstr.IntOrString{IntVal: 5432}}},
		Type:  v1.ServiceTypeClusterIP,
	}

	if role == Replica {
		serviceSpec.Selector = c.roleLabelsSet(false, role)
	}

	if c.shouldCreateLoadBalancerForService(role, spec) {

		// spec.AllowedSourceRanges evaluates to the empty slice of zero length
		// when omitted or set to 'null'/empty sequence in the PG manifest
		if len(spec.AllowedSourceRanges) > 0 {
			serviceSpec.LoadBalancerSourceRanges = spec.AllowedSourceRanges
		} else {
			// safe default value: lock a load balancer only to the local address unless overridden explicitly
			serviceSpec.LoadBalancerSourceRanges = []string{localHost}
		}

		c.logger.Debugf("final load balancer source ranges as seen in a service spec (not necessarily applied): %q", serviceSpec.LoadBalancerSourceRanges)
		serviceSpec.Type = v1.ServiceTypeLoadBalancer
	} else if role == Replica {
		// before PR #258, the replica service was only created if allocated a LB
		// now we always create the service but warn if the LB is absent
		c.logger.Debugf("No load balancer created for the replica service")
	}

	service := &v1.Service{
		ObjectMeta: metav1.ObjectMeta{
			Name:        c.serviceName(role),
			Namespace:   c.Namespace,
			Labels:      c.roleLabelsSet(true, role),
			Annotations: c.generateServiceAnnotations(role, spec),
		},
		Spec: serviceSpec,
	}

	return service
}

func (c *Cluster) generateServiceAnnotations(role PostgresRole, spec *acidv1.PostgresSpec) map[string]string {
	annotations := make(map[string]string)

	for k, v := range c.OpConfig.CustomServiceAnnotations {
		annotations[k] = v
	}
	if spec != nil || spec.ServiceAnnotations != nil {
		for k, v := range spec.ServiceAnnotations {
			annotations[k] = v
		}
	}

	if c.shouldCreateLoadBalancerForService(role, spec) {
		var dnsName string
		if role == Master {
			dnsName = c.masterDNSName()
		} else {
			dnsName = c.replicaDNSName()
		}

		// Just set ELB Timeout annotation with default value, if it does not
		// have a cutom value
		if _, ok := annotations[constants.ElbTimeoutAnnotationName]; !ok {
			annotations[constants.ElbTimeoutAnnotationName] = constants.ElbTimeoutAnnotationValue
		}
		// External DNS name annotation is not customizable
		annotations[constants.ZalandoDNSNameAnnotation] = dnsName
	}

	if len(annotations) == 0 {
		return nil
	}

	return annotations
}

func (c *Cluster) generateEndpoint(role PostgresRole, subsets []v1.EndpointSubset) *v1.Endpoints {
	endpoints := &v1.Endpoints{
		ObjectMeta: metav1.ObjectMeta{
			Name:      c.endpointName(role),
			Namespace: c.Namespace,
			Labels:    c.roleLabelsSet(true, role),
		},
	}
	if len(subsets) > 0 {
		endpoints.Subsets = subsets
	}

	return endpoints
}

func (c *Cluster) generateCloneEnvironment(description *acidv1.CloneDescription) []v1.EnvVar {
	result := make([]v1.EnvVar, 0)

	if description.ClusterName == "" {
		return result
	}

	cluster := description.ClusterName
	result = append(result, v1.EnvVar{Name: "CLONE_SCOPE", Value: cluster})
	if description.EndTimestamp == "" {
		// cloning with basebackup, make a connection string to the cluster to clone from
		host, port := c.getClusterServiceConnectionParameters(cluster)
		// TODO: make some/all of those constants
		result = append(result, v1.EnvVar{Name: "CLONE_METHOD", Value: "CLONE_WITH_BASEBACKUP"})
		result = append(result, v1.EnvVar{Name: "CLONE_HOST", Value: host})
		result = append(result, v1.EnvVar{Name: "CLONE_PORT", Value: port})
		// TODO: assume replication user name is the same for all clusters, fetch it from secrets otherwise
		result = append(result, v1.EnvVar{Name: "CLONE_USER", Value: c.OpConfig.ReplicationUsername})
		result = append(result,
			v1.EnvVar{Name: "CLONE_PASSWORD",
				ValueFrom: &v1.EnvVarSource{
					SecretKeyRef: &v1.SecretKeySelector{
						LocalObjectReference: v1.LocalObjectReference{
							Name: c.credentialSecretNameForCluster(c.OpConfig.ReplicationUsername,
								description.ClusterName),
						},
						Key: "password",
					},
				},
			})
	} else {
		// cloning with S3, find out the bucket to clone
		msg := "Clone from S3 bucket"
		c.logger.Info(msg, description.S3WalPath)

		if description.S3WalPath == "" {
			msg := "Figure out which S3 bucket to use from env"
			c.logger.Info(msg, description.S3WalPath)

			envs := []v1.EnvVar{
				v1.EnvVar{
					Name:  "CLONE_WAL_S3_BUCKET",
					Value: c.OpConfig.WALES3Bucket,
				},
				v1.EnvVar{
					Name:  "CLONE_WAL_BUCKET_SCOPE_SUFFIX",
					Value: getBucketScopeSuffix(description.UID),
				},
			}

			result = append(result, envs...)
		} else {
			msg := "Use custom parsed S3WalPath %s from the manifest"
			c.logger.Warningf(msg, description.S3WalPath)

			result = append(result, v1.EnvVar{
				Name:  "CLONE_WALE_S3_PREFIX",
				Value: description.S3WalPath,
			})
		}

		result = append(result, v1.EnvVar{Name: "CLONE_METHOD", Value: "CLONE_WITH_WALE"})
		result = append(result, v1.EnvVar{Name: "CLONE_TARGET_TIME", Value: description.EndTimestamp})
		result = append(result, v1.EnvVar{Name: "CLONE_WAL_BUCKET_SCOPE_PREFIX", Value: ""})

		if description.S3Endpoint != "" {
			result = append(result, v1.EnvVar{Name: "CLONE_AWS_ENDPOINT", Value: description.S3Endpoint})
			result = append(result, v1.EnvVar{Name: "CLONE_WALE_S3_ENDPOINT", Value: description.S3Endpoint})
		}

		if description.S3AccessKeyId != "" {
			result = append(result, v1.EnvVar{Name: "CLONE_AWS_ACCESS_KEY_ID", Value: description.S3AccessKeyId})
		}

		if description.S3SecretAccessKey != "" {
			result = append(result, v1.EnvVar{Name: "CLONE_AWS_SECRET_ACCESS_KEY", Value: description.S3SecretAccessKey})
		}

		if description.S3ForcePathStyle != nil {
			s3ForcePathStyle := "0"

			if *description.S3ForcePathStyle {
				s3ForcePathStyle = "1"
			}

			result = append(result, v1.EnvVar{Name: "CLONE_AWS_S3_FORCE_PATH_STYLE", Value: s3ForcePathStyle})
		}
	}

	return result
}

func (c *Cluster) generateStandbyEnvironment(description *acidv1.StandbyDescription) []v1.EnvVar {
	result := make([]v1.EnvVar, 0)

	if description.S3WalPath == "" {
		return nil
	}
	// standby with S3, find out the bucket to setup standby
	msg := "Standby from S3 bucket using custom parsed S3WalPath from the manifest %s "
	c.logger.Infof(msg, description.S3WalPath)

	result = append(result, v1.EnvVar{
		Name:  "STANDBY_WALE_S3_PREFIX",
		Value: description.S3WalPath,
	})

	result = append(result, v1.EnvVar{Name: "STANDBY_METHOD", Value: "STANDBY_WITH_WALE"})
	result = append(result, v1.EnvVar{Name: "STANDBY_WAL_BUCKET_SCOPE_PREFIX", Value: ""})

	return result
}

func (c *Cluster) generatePodDisruptionBudget() *policybeta1.PodDisruptionBudget {
	minAvailable := intstr.FromInt(1)
	pdbEnabled := c.OpConfig.EnablePodDisruptionBudget

	// if PodDisruptionBudget is disabled or if there are no DB pods, set the budget to 0.
	if (pdbEnabled != nil && !(*pdbEnabled)) || c.Spec.NumberOfInstances <= 0 {
		minAvailable = intstr.FromInt(0)
	}

	return &policybeta1.PodDisruptionBudget{
		ObjectMeta: metav1.ObjectMeta{
			Name:      c.podDisruptionBudgetName(),
			Namespace: c.Namespace,
			Labels:    c.labelsSet(true),
		},
		Spec: policybeta1.PodDisruptionBudgetSpec{
			MinAvailable: &minAvailable,
			Selector: &metav1.LabelSelector{
				MatchLabels: c.roleLabelsSet(false, Master),
			},
		},
	}
}

// getClusterServiceConnectionParameters fetches cluster host name and port
// TODO: perhaps we need to query the service (i.e. if non-standard port is used?)
// TODO: handle clusters in different namespaces
func (c *Cluster) getClusterServiceConnectionParameters(clusterName string) (host string, port string) {
	host = clusterName
	port = "5432"
	return
}

func (c *Cluster) generateLogicalBackupJob() (*batchv1beta1.CronJob, error) {

	var (
		err                  error
		podTemplate          *v1.PodTemplateSpec
		resourceRequirements *v1.ResourceRequirements
	)

	// NB: a cron job creates standard batch jobs according to schedule; these batch jobs manage pods and clean-up

	c.logger.Debug("Generating logical backup pod template")

	// allocate for the backup pod the same amount of resources as for normal DB pods
	defaultResources := c.makeDefaultResources()
	resourceRequirements, err = generateResourceRequirements(c.Spec.Resources, defaultResources)
	if err != nil {
		return nil, fmt.Errorf("could not generate resource requirements for logical backup pods: %v", err)
	}

	envVars := c.generateLogicalBackupPodEnvVars()
	logicalBackupContainer := generateContainer(
		"logical-backup",
		&c.OpConfig.LogicalBackup.LogicalBackupDockerImage,
		resourceRequirements,
		envVars,
		[]v1.VolumeMount{},
		c.OpConfig.SpiloPrivileged, // use same value as for normal DB pods
	)

	labels := map[string]string{
		c.OpConfig.ClusterNameLabel: c.Name,
		"application":               "spilo-logical-backup",
	}
	podAffinityTerm := v1.PodAffinityTerm{
		LabelSelector: &metav1.LabelSelector{
			MatchLabels: labels,
		},
		TopologyKey: "kubernetes.io/hostname",
	}
	podAffinity := v1.Affinity{
		PodAffinity: &v1.PodAffinity{
			PreferredDuringSchedulingIgnoredDuringExecution: []v1.WeightedPodAffinityTerm{{
				Weight:          1,
				PodAffinityTerm: podAffinityTerm,
			},
			},
		}}

	annotations := c.generatePodAnnotations(&c.Spec)

	// re-use the method that generates DB pod templates
	if podTemplate, err = generatePodTemplate(
		c.Namespace,
		labels,
		annotations,
		logicalBackupContainer,
		[]v1.Container{},
		[]v1.Container{},
		&[]v1.Toleration{},
		nil,
		nodeAffinity(c.OpConfig.NodeReadinessLabel),
		int64(c.OpConfig.PodTerminateGracePeriod.Seconds()),
		c.OpConfig.PodServiceAccountName,
		c.OpConfig.KubeIAMRole,
		"",
		util.False(),
		false,
		"",
		c.OpConfig.AdditionalSecretMount,
		c.OpConfig.AdditionalSecretMountPath,
		nil); err != nil {
		return nil, fmt.Errorf("could not generate pod template for logical backup pod: %v", err)
	}

	// overwrite specific params of logical backups pods
	podTemplate.Spec.Affinity = &podAffinity
	podTemplate.Spec.RestartPolicy = "Never" // affects containers within a pod

	// configure a batch job

	jobSpec := batchv1.JobSpec{
		Template: *podTemplate,
	}

	// configure a cron job

	jobTemplateSpec := batchv1beta1.JobTemplateSpec{
		Spec: jobSpec,
	}

	schedule := c.Postgresql.Spec.LogicalBackupSchedule
	if schedule == "" {
		schedule = c.OpConfig.LogicalBackupSchedule
	}

	cronJob := &batchv1beta1.CronJob{
		ObjectMeta: metav1.ObjectMeta{
			Name:      c.getLogicalBackupJobName(),
			Namespace: c.Namespace,
			Labels:    c.labelsSet(true),
		},
		Spec: batchv1beta1.CronJobSpec{
			Schedule:          schedule,
			JobTemplate:       jobTemplateSpec,
			ConcurrencyPolicy: batchv1beta1.ForbidConcurrent,
		},
	}

	return cronJob, nil
}

func (c *Cluster) generateLogicalBackupPodEnvVars() []v1.EnvVar {

	envVars := []v1.EnvVar{
		{
			Name:  "SCOPE",
			Value: c.Name,
		},
		{
			Name:  "CLUSTER_NAME_LABEL",
			Value: c.OpConfig.ClusterNameLabel,
		},
		{
			Name: "POD_NAMESPACE",
			ValueFrom: &v1.EnvVarSource{
				FieldRef: &v1.ObjectFieldSelector{
					APIVersion: "v1",
					FieldPath:  "metadata.namespace",
				},
			},
		},
		// Bucket env vars
		{
			Name:  "LOGICAL_BACKUP_S3_BUCKET",
			Value: c.OpConfig.LogicalBackup.LogicalBackupS3Bucket,
		},
		{
			Name:  "LOGICAL_BACKUP_S3_REGION",
			Value: c.OpConfig.LogicalBackup.LogicalBackupS3Region,
		},
		{
			Name:  "LOGICAL_BACKUP_S3_ENDPOINT",
			Value: c.OpConfig.LogicalBackup.LogicalBackupS3Endpoint,
		},
		{
			Name:  "LOGICAL_BACKUP_S3_SSE",
			Value: c.OpConfig.LogicalBackup.LogicalBackupS3SSE,
		},
		{
			Name:  "LOGICAL_BACKUP_S3_BUCKET_SCOPE_SUFFIX",
			Value: getBucketScopeSuffix(string(c.Postgresql.GetUID())),
		},
		// Postgres env vars
		{
			Name:  "PG_VERSION",
			Value: c.Spec.PostgresqlParam.PgVersion,
		},
		{
			Name:  "PGPORT",
			Value: "5432",
		},
		{
			Name:  "PGUSER",
			Value: c.OpConfig.SuperUsername,
		},
		{
			Name:  "PGDATABASE",
			Value: c.OpConfig.SuperUsername,
		},
		{
			Name:  "PGSSLMODE",
			Value: "require",
		},
		{
			Name: "PGPASSWORD",
			ValueFrom: &v1.EnvVarSource{
				SecretKeyRef: &v1.SecretKeySelector{
					LocalObjectReference: v1.LocalObjectReference{
						Name: c.credentialSecretName(c.OpConfig.SuperUsername),
					},
					Key: "password",
				},
			},
		},
	}

	if c.OpConfig.LogicalBackup.LogicalBackupS3AccessKeyID != "" {
		envVars = append(envVars, v1.EnvVar{Name: "AWS_ACCESS_KEY_ID", Value: c.OpConfig.LogicalBackup.LogicalBackupS3AccessKeyID})
	}

	if c.OpConfig.LogicalBackup.LogicalBackupS3SecretAccessKey != "" {
		envVars = append(envVars, v1.EnvVar{Name: "AWS_SECRET_ACCESS_KEY", Value: c.OpConfig.LogicalBackup.LogicalBackupS3SecretAccessKey})
	}

	c.logger.Debugf("Generated logical backup env vars %v", envVars)
	return envVars
}

// getLogicalBackupJobName returns the name; the job itself may not exists
func (c *Cluster) getLogicalBackupJobName() (jobName string) {
	return "logical-backup-" + c.clusterName().Name
}

<<<<<<< HEAD
// Generate pool size related environment variables.
//
// MAX_DB_CONN would specify the global maximum for connections to a target
// 	database.
//
// MAX_CLIENT_CONN is not configurable at the moment, just set it high enough.
//
// DEFAULT_SIZE is a pool size per db/user (having in mind the use case when
// 	most of the queries coming through a connection pooler are from the same
// 	user to the same db). In case if we want to spin up more connection pool
// 	instances, take this into account and maintain the same number of
// 	connections.
//
// MIN_SIZE is a pool minimal size, to prevent situation when sudden workload
// 	have to wait for spinning up a new connections.
//
// RESERVE_SIZE is how many additional connections to allow for a pool.
func (c *Cluster) getConnPoolEnvVars(spec *acidv1.PostgresSpec) []v1.EnvVar {
	effectiveMode := util.Coalesce(
		spec.ConnectionPool.Mode,
		c.OpConfig.ConnectionPool.Mode)

	numberOfInstances := spec.ConnectionPool.NumberOfInstances
	if numberOfInstances == nil {
		numberOfInstances = util.CoalesceInt32(
			c.OpConfig.ConnectionPool.NumberOfInstances,
			k8sutil.Int32ToPointer(1))
	}

	effectiveMaxDBConn := util.CoalesceInt32(
		spec.ConnectionPool.MaxDBConnections,
		c.OpConfig.ConnectionPool.MaxDBConnections)

	if effectiveMaxDBConn == nil {
		effectiveMaxDBConn = k8sutil.Int32ToPointer(
			constants.ConnPoolMaxDBConnections)
	}

	maxDBConn := *effectiveMaxDBConn / *numberOfInstances

	defaultSize := maxDBConn / 2
	minSize := defaultSize / 2
	reserveSize := minSize

	return []v1.EnvVar{
		{
			Name:  "CONNECTION_POOL_PORT",
			Value: fmt.Sprint(pgPort),
		},
		{
			Name:  "CONNECTION_POOL_MODE",
			Value: effectiveMode,
		},
		{
			Name:  "CONNECTION_POOL_DEFAULT_SIZE",
			Value: fmt.Sprint(defaultSize),
		},
		{
			Name:  "CONNECTION_POOL_MIN_SIZE",
			Value: fmt.Sprint(minSize),
		},
		{
			Name:  "CONNECTION_POOL_RESERVE_SIZE",
			Value: fmt.Sprint(reserveSize),
		},
		{
			Name:  "CONNECTION_POOL_MAX_CLIENT_CONN",
			Value: fmt.Sprint(constants.ConnPoolMaxClientConnections),
		},
		{
			Name:  "CONNECTION_POOL_MAX_DB_CONN",
			Value: fmt.Sprint(maxDBConn),
		},
	}
}

func (c *Cluster) generateConnPoolPodTemplate(spec *acidv1.PostgresSpec) (
	*v1.PodTemplateSpec, error) {

	gracePeriod := int64(c.OpConfig.PodTerminateGracePeriod.Seconds())
	resources, err := generateResourceRequirements(
		spec.ConnectionPool.Resources,
		c.makeDefaultConnPoolResources())

	effectiveDockerImage := util.Coalesce(
		spec.ConnectionPool.DockerImage,
		c.OpConfig.ConnectionPool.Image)

	effectiveSchema := util.Coalesce(
		spec.ConnectionPool.Schema,
		c.OpConfig.ConnectionPool.Schema)

	if err != nil {
		return nil, fmt.Errorf("could not generate resource requirements: %v", err)
	}

	secretSelector := func(key string) *v1.SecretKeySelector {
		effectiveUser := util.Coalesce(
			spec.ConnectionPool.User,
			c.OpConfig.ConnectionPool.User)

		return &v1.SecretKeySelector{
			LocalObjectReference: v1.LocalObjectReference{
				Name: c.credentialSecretName(effectiveUser),
			},
			Key: key,
		}
	}

	envVars := []v1.EnvVar{
		{
			Name:  "PGHOST",
			Value: c.serviceAddress(Master),
		},
		{
			Name:  "PGPORT",
			Value: c.servicePort(Master),
		},
		{
			Name: "PGUSER",
			ValueFrom: &v1.EnvVarSource{
				SecretKeyRef: secretSelector("username"),
			},
		},
		// the convention is to use the same schema name as
		// connection pool username
		{
			Name:  "PGSCHEMA",
			Value: effectiveSchema,
		},
		{
			Name: "PGPASSWORD",
			ValueFrom: &v1.EnvVarSource{
				SecretKeyRef: secretSelector("password"),
			},
		},
	}

	envVars = append(envVars, c.getConnPoolEnvVars(spec)...)

	poolerContainer := v1.Container{
		Name:            connectionPoolContainer,
		Image:           effectiveDockerImage,
		ImagePullPolicy: v1.PullIfNotPresent,
		Resources:       *resources,
		Ports: []v1.ContainerPort{
			{
				ContainerPort: pgPort,
				Protocol:      v1.ProtocolTCP,
			},
		},
		Env: envVars,
	}

	podTemplate := &v1.PodTemplateSpec{
		ObjectMeta: metav1.ObjectMeta{
			Labels:      c.connPoolLabelsSelector().MatchLabels,
			Namespace:   c.Namespace,
			Annotations: c.generatePodAnnotations(spec),
		},
		Spec: v1.PodSpec{
			ServiceAccountName:            c.OpConfig.PodServiceAccountName,
			TerminationGracePeriodSeconds: &gracePeriod,
			Containers:                    []v1.Container{poolerContainer},
			// TODO: add tolerations to scheduler pooler on the same node
			// as database
			//Tolerations:                   *tolerationsSpec,
		},
	}

	return podTemplate, nil
}

// Return an array of ownerReferences to make an arbitraty object dependent on
// the StatefulSet. Dependency is made on StatefulSet instead of PostgreSQL CRD
// while the former is represent the actual state, and only it's deletion means
// we delete the cluster (e.g. if CRD was deleted, StatefulSet somehow
// survived, we can't delete an object because it will affect the functioning
// cluster).
func (c *Cluster) ownerReferences() []metav1.OwnerReference {
	controller := true

	if c.Statefulset == nil {
		c.logger.Warning("Cannot get owner reference, no statefulset")
		return []metav1.OwnerReference{}
	}

	return []metav1.OwnerReference{
		{
			UID:        c.Statefulset.ObjectMeta.UID,
			APIVersion: "apps/v1",
			Kind:       "StatefulSet",
			Name:       c.Statefulset.ObjectMeta.Name,
			Controller: &controller,
		},
	}
}

func (c *Cluster) generateConnPoolDeployment(spec *acidv1.PostgresSpec) (
	*appsv1.Deployment, error) {

	// there are two ways to enable connection pooler, either to specify a
	// connectionPool section or enableConnectionPool. In the second case
	// spec.connectionPool will be nil, so to make it easier to calculate
	// default values, initialize it to an empty structure. It could be done
	// anywhere, but here is the earliest common entry point between sync and
	// create code, so init here.
	if spec.ConnectionPool == nil {
		spec.ConnectionPool = &acidv1.ConnectionPool{}
	}

	podTemplate, err := c.generateConnPoolPodTemplate(spec)
	numberOfInstances := spec.ConnectionPool.NumberOfInstances
	if numberOfInstances == nil {
		numberOfInstances = util.CoalesceInt32(
			c.OpConfig.ConnectionPool.NumberOfInstances,
			k8sutil.Int32ToPointer(1))
	}

	if err != nil {
		return nil, err
	}

	deployment := &appsv1.Deployment{
		ObjectMeta: metav1.ObjectMeta{
			Name:        c.connPoolName(),
			Namespace:   c.Namespace,
			Labels:      c.labelsSet(true),
			Annotations: map[string]string{},
			// make StatefulSet object its owner to represent the dependency.
			// By itself StatefulSet is being deleted with "Ophaned"
			// propagation policy, which means that it's deletion will not
			// clean up this deployment, but there is a hope that this object
			// will be garbage collected if something went wrong and operator
			// didn't deleted it.
			OwnerReferences: c.ownerReferences(),
		},
		Spec: appsv1.DeploymentSpec{
			Replicas: numberOfInstances,
			Selector: c.connPoolLabelsSelector(),
			Template: *podTemplate,
		},
	}

	return deployment, nil
}

func (c *Cluster) generateConnPoolService(spec *acidv1.PostgresSpec) *v1.Service {

	// there are two ways to enable connection pooler, either to specify a
	// connectionPool section or enableConnectionPool. In the second case
	// spec.connectionPool will be nil, so to make it easier to calculate
	// default values, initialize it to an empty structure. It could be done
	// anywhere, but here is the earliest common entry point between sync and
	// create code, so init here.
	if spec.ConnectionPool == nil {
		spec.ConnectionPool = &acidv1.ConnectionPool{}
	}

	serviceSpec := v1.ServiceSpec{
		Ports: []v1.ServicePort{
			{
				Name:       c.connPoolName(),
				Port:       pgPort,
				TargetPort: intstr.IntOrString{StrVal: c.servicePort(Master)},
			},
		},
		Type: v1.ServiceTypeClusterIP,
		Selector: map[string]string{
			"connection-pool": c.connPoolName(),
		},
	}

	service := &v1.Service{
		ObjectMeta: metav1.ObjectMeta{
			Name:        c.connPoolName(),
			Namespace:   c.Namespace,
			Labels:      c.labelsSet(true),
			Annotations: map[string]string{},
			// make StatefulSet object its owner to represent the dependency.
			// By itself StatefulSet is being deleted with "Ophaned"
			// propagation policy, which means that it's deletion will not
			// clean up this service, but there is a hope that this object will
			// be garbage collected if something went wrong and operator didn't
			// deleted it.
			OwnerReferences: c.ownerReferences(),
		},
		Spec: serviceSpec,
	}

	return service
=======
func ensurePath(file string, defaultDir string, defaultFile string) string {
	if file == "" {
		return path.Join(defaultDir, defaultFile)
	}
	if !path.IsAbs(file) {
		return path.Join(defaultDir, file)
	}
	return file
>>>>>>> d666c521
}<|MERGE_RESOLUTION|>--- conflicted
+++ resolved
@@ -32,16 +32,12 @@
 	patroniPGBinariesParameterName   = "bin_dir"
 	patroniPGParametersParameterName = "parameters"
 	patroniPGHBAConfParameterName    = "pg_hba"
-<<<<<<< HEAD
 	localHost                        = "127.0.0.1/32"
 	connectionPoolContainer          = "connection-pool"
 	pgPort                           = 5432
-=======
 
 	// the gid of the postgres user in the default spilo image
 	spiloPostgresGID = 103
-	localHost        = "127.0.0.1/32"
->>>>>>> d666c521
 )
 
 type pgUser struct {
@@ -1838,7 +1834,6 @@
 	return "logical-backup-" + c.clusterName().Name
 }
 
-<<<<<<< HEAD
 // Generate pool size related environment variables.
 //
 // MAX_DB_CONN would specify the global maximum for connections to a target
@@ -2130,7 +2125,8 @@
 	}
 
 	return service
-=======
+}
+
 func ensurePath(file string, defaultDir string, defaultFile string) string {
 	if file == "" {
 		return path.Join(defaultDir, defaultFile)
@@ -2139,5 +2135,4 @@
 		return path.Join(defaultDir, file)
 	}
 	return file
->>>>>>> d666c521
 }