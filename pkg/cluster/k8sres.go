--- conflicted
+++ resolved
@@ -136,6 +136,23 @@
 	return acidv1.Resources{
 		ResourceRequests: defaultRequests,
 		ResourceLimits:   defaultLimits,
+	}
+}
+
+func makeLogicalBackupResources(config *config.Config) acidv1.Resources {
+
+	logicalBackupResourceRequests := acidv1.ResourceDescription{
+		CPU:    config.LogicalBackup.LogicalBackupCPURequest,
+		Memory: config.LogicalBackup.LogicalBackupMemoryRequest,
+	}
+	logicalBackupResourceLimits := acidv1.ResourceDescription{
+		CPU:    config.LogicalBackup.LogicalBackupCPULimit,
+		Memory: config.LogicalBackup.LogicalBackupMemoryLimit,
+	}
+
+	return acidv1.Resources{
+		ResourceRequests: logicalBackupResourceRequests,
+		ResourceLimits:   logicalBackupResourceLimits,
 	}
 }
 
@@ -2107,14 +2124,12 @@
 
 	c.logger.Debug("Generating logical backup pod template")
 
-<<<<<<< HEAD
-	// allocate only default resources for the backup pod
-	resourceRequirements, err = generateResourceRequirements(acidv1.Resources{}, c.makeDefaultResources())
-=======
-	// allocate for the backup pod the same amount of resources as for normal DB pods
+	// allocate configured resources for logical backup pod
+	logicalBackupResources := makeLogicalBackupResources(&c.OpConfig)
+	// if not defined only default resources from spilo pods are used
 	resourceRequirements, err = c.generateResourceRequirements(
-		c.Spec.Resources, makeDefaultResources(&c.OpConfig), logicalBackupContainerName)
->>>>>>> becf8a47
+		&logicalBackupResources, makeDefaultResources(&c.OpConfig), logicalBackupContainerName)
+
 	if err != nil {
 		return nil, fmt.Errorf("could not generate resource requirements for logical backup pods: %v", err)
 	}
