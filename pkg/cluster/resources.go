--- conflicted
+++ resolved
@@ -833,21 +833,13 @@
 	// worker at one time will try to update it chances of conflicts are
 	// minimal.
 	deployment, err := c.KubeClient.
-<<<<<<< HEAD
-		Deployments(c.ConnectionPooler.Deployment.Namespace).
-		Patch(
-			c.ConnectionPooler.Deployment.Name,
-			types.MergePatchType,
-			patchData, "")
-=======
-		Deployments(c.ConnectionPool.Deployment.Namespace).Patch(
+		Deployments(c.ConnectionPooler.Deployment.Namespace).Patch(
 		context.TODO(),
-		c.ConnectionPool.Deployment.Name,
+		c.ConnectionPooler.Deployment.Name,
 		types.MergePatchType,
 		patchData,
 		metav1.PatchOptions{},
 		"")
->>>>>>> 66f2cda8
 	if err != nil {
 		return nil, fmt.Errorf("could not patch deployment: %v", err)
 	}
