--- conflicted
+++ resolved
@@ -3,11 +3,7 @@
 import (
 	"fmt"
 
-<<<<<<< HEAD
-	meta_v1 "k8s.io/apimachinery/pkg/apis/meta/v1"
-=======
 	metav1 "k8s.io/apimachinery/pkg/apis/meta/v1"
->>>>>>> 1f8b37f3
 	"k8s.io/apimachinery/pkg/types"
 	"k8s.io/client-go/pkg/api/v1"
 	"k8s.io/client-go/pkg/apis/apps/v1beta1"
@@ -20,13 +16,8 @@
 )
 
 func (c *Cluster) loadResources() error {
-<<<<<<< HEAD
-	ns := c.Metadata.Namespace
-	listOptions := meta_v1.ListOptions{
-=======
 	ns := c.Namespace
 	listOptions := metav1.ListOptions{
->>>>>>> 1f8b37f3
 		LabelSelector: c.labelsSet().String(),
 	}
 
@@ -181,11 +172,7 @@
 	orphanDepencies := true
 	oldStatefulset := c.Statefulset
 
-<<<<<<< HEAD
-	options := meta_v1.DeleteOptions{OrphanDependents: &orphanDepencies}
-=======
 	options := metav1.DeleteOptions{OrphanDependents: &orphanDepencies}
->>>>>>> 1f8b37f3
 	if err := c.KubeClient.StatefulSets(oldStatefulset.Namespace).Delete(oldStatefulset.Name, &options); err != nil {
 		return fmt.Errorf("could not delete statefulset %q: %v", statefulSetName, err)
 	}
@@ -196,11 +183,7 @@
 
 	err := retryutil.Retry(constants.StatefulsetDeletionInterval, constants.StatefulsetDeletionTimeout,
 		func() (bool, error) {
-<<<<<<< HEAD
-			_, err := c.KubeClient.StatefulSets(oldStatefulset.Namespace).Get(oldStatefulset.Name, meta_v1.GetOptions{})
-=======
 			_, err := c.KubeClient.StatefulSets(oldStatefulset.Namespace).Get(oldStatefulset.Name, metav1.GetOptions{})
->>>>>>> 1f8b37f3
 
 			return err != nil, nil
 		})
@@ -280,11 +263,7 @@
 		if role == Master {
 			// for the master service we need to re-create the endpoint as well. Get the up-to-date version of
 			// the addresses stored in it before the service is deleted (deletion of the service removes the endpooint)
-<<<<<<< HEAD
-			currentEndpoint, err = c.KubeClient.Endpoints(c.Service[role].Namespace).Get(c.Service[role].Name, meta_v1.GetOptions{})
-=======
 			currentEndpoint, err = c.KubeClient.Endpoints(c.Service[role].Namespace).Get(c.Service[role].Name, metav1.GetOptions{})
->>>>>>> 1f8b37f3
 			if err != nil {
 				return fmt.Errorf("could not get current cluster endpoints: %v", err)
 			}
@@ -393,11 +372,7 @@
 		secret, err := c.KubeClient.Secrets(secretSpec.Namespace).Create(secretSpec)
 		if k8sutil.ResourceAlreadyExists(err) {
 			var userMap map[string]spec.PgUser
-<<<<<<< HEAD
-			curSecret, err := c.KubeClient.Secrets(secretSpec.Namespace).Get(secretSpec.Name, meta_v1.GetOptions{})
-=======
 			curSecret, err := c.KubeClient.Secrets(secretSpec.Namespace).Get(secretSpec.Name, metav1.GetOptions{})
->>>>>>> 1f8b37f3
 			if err != nil {
 				return fmt.Errorf("could not get current secret: %v", err)
 			}
