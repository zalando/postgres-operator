package cluster

import (
	"fmt"

	metav1 "k8s.io/apimachinery/pkg/apis/meta/v1"
	"k8s.io/apimachinery/pkg/types"
	"k8s.io/client-go/pkg/api/v1"
	"k8s.io/client-go/pkg/apis/apps/v1beta1"
	policybeta1 "k8s.io/client-go/pkg/apis/policy/v1beta1"

	"github.com/zalando-incubator/postgres-operator/pkg/spec"
	"github.com/zalando-incubator/postgres-operator/pkg/util"
	"github.com/zalando-incubator/postgres-operator/pkg/util/constants"
	"github.com/zalando-incubator/postgres-operator/pkg/util/k8sutil"
	"github.com/zalando-incubator/postgres-operator/pkg/util/retryutil"
)

func (c *Cluster) loadResources() error {
	var err error
	ns := c.Namespace

	masterService, err := c.KubeClient.Services(ns).Get(c.serviceName(Master), metav1.GetOptions{})
	if err == nil {
		c.Services[Master] = masterService
	} else if !k8sutil.ResourceNotFound(err) {
		c.logger.Errorf("could not get master service: %v", err)
	}

	replicaService, err := c.KubeClient.Services(ns).Get(c.serviceName(Replica), metav1.GetOptions{})
	if err == nil {
		c.Services[Replica] = replicaService
	} else if !k8sutil.ResourceNotFound(err) {
		c.logger.Errorf("could not get replica service: %v", err)
	}

	ep, err := c.KubeClient.Endpoints(ns).Get(c.endpointName(), metav1.GetOptions{})
	if err == nil {
		c.Endpoint = ep
	} else if !k8sutil.ResourceNotFound(err) {
		c.logger.Errorf("could not get endpoint: %v", err)
	}

	secrets, err := c.KubeClient.Secrets(ns).List(metav1.ListOptions{LabelSelector: c.labelsSet().String()})
	if err != nil {
		c.logger.Errorf("could not get list of secrets: %v", err)
	}
	for i, secret := range secrets.Items {
		if _, ok := c.Secrets[secret.UID]; ok {
			continue
		}
		c.Secrets[secret.UID] = &secrets.Items[i]
		c.logger.Debugf("secret loaded, uid: %q", secret.UID)
	}

	ss, err := c.KubeClient.StatefulSets(ns).Get(c.statefulSetName(), metav1.GetOptions{})
	if err == nil {
		c.Statefulset = ss
	} else if !k8sutil.ResourceNotFound(err) {
		c.logger.Errorf("could not get statefulset: %v", err)
	}

	pdb, err := c.KubeClient.PodDisruptionBudgets(ns).Get(c.podDisruptionBudgetName(), metav1.GetOptions{})
	if err == nil {
		c.PodDisruptionBudget = pdb
	} else if !k8sutil.ResourceNotFound(err) {
		c.logger.Errorf("could not get pod disruption budget: %v", err)
	}

	return nil
}

func (c *Cluster) listResources() error {
	if c.PodDisruptionBudget != nil {
<<<<<<< HEAD
		c.logger.Info("found pod disruption budget: %q (uid: %q)", util.NameFromMeta(c.PodDisruptionBudget.ObjectMeta), c.PodDisruptionBudget.UID)
=======
		c.logger.Infof("found pod disruption budget: %q (uid: %q)", util.NameFromMeta(c.PodDisruptionBudget.ObjectMeta), c.PodDisruptionBudget.UID)
>>>>>>> e4f32bb6
	}

	if c.Statefulset != nil {
		c.logger.Infof("found statefulset: %q (uid: %q)", util.NameFromMeta(c.Statefulset.ObjectMeta), c.Statefulset.UID)
	}

	for _, obj := range c.Secrets {
		c.logger.Infof("found secret: %q (uid: %q)", util.NameFromMeta(obj.ObjectMeta), obj.UID)
	}

	if c.Endpoint != nil {
		c.logger.Infof("found endpoint: %q (uid: %q)", util.NameFromMeta(c.Endpoint.ObjectMeta), c.Endpoint.UID)
	}

	for role, service := range c.Services {
		c.logger.Infof("found %s service: %q (uid: %q)", role, util.NameFromMeta(service.ObjectMeta), service.UID)
	}

	pods, err := c.listPods()
	if err != nil {
		return fmt.Errorf("could not get the list of pods: %v", err)
	}

	for _, obj := range pods {
		c.logger.Infof("found pod: %q (uid: %q)", util.NameFromMeta(obj.ObjectMeta), obj.UID)
	}

	pvcs, err := c.listPersistentVolumeClaims()
	if err != nil {
		return fmt.Errorf("could not get the list of PVCs: %v", err)
	}

	for _, obj := range pvcs {
		c.logger.Infof("found PVC: %q (uid: %q)", util.NameFromMeta(obj.ObjectMeta), obj.UID)
	}

	return nil
}

func (c *Cluster) createStatefulSet() (*v1beta1.StatefulSet, error) {
	c.setProcessName("creating statefulset")
	if c.Statefulset != nil {
		return nil, fmt.Errorf("statefulset already exists in the cluster")
	}
	statefulSetSpec, err := c.generateStatefulSet(c.Spec)
	if err != nil {
		return nil, fmt.Errorf("could not generate statefulset: %v", err)
	}
	statefulSet, err := c.KubeClient.StatefulSets(statefulSetSpec.Namespace).Create(statefulSetSpec)
	if err != nil {
		return nil, err
	}
	c.Statefulset = statefulSet
	c.logger.Debugf("created new statefulset %q, uid: %q", util.NameFromMeta(statefulSet.ObjectMeta), statefulSet.UID)

	return statefulSet, nil
}

func (c *Cluster) updateStatefulSet(newStatefulSet *v1beta1.StatefulSet) error {
	c.setProcessName("updating statefulset")
	if c.Statefulset == nil {
		return fmt.Errorf("there is no statefulset in the cluster")
	}
	statefulSetName := util.NameFromMeta(c.Statefulset.ObjectMeta)

	c.logger.Debugf("updating statefulset")

	patchData, err := specPatch(newStatefulSet.Spec)
	if err != nil {
		return fmt.Errorf("could not form patch for the statefulset %q: %v", statefulSetName, err)
	}

	statefulSet, err := c.KubeClient.StatefulSets(c.Statefulset.Namespace).Patch(
		c.Statefulset.Name,
		types.MergePatchType,
		patchData, "")
	if err != nil {
		return fmt.Errorf("could not patch statefulset %q: %v", statefulSetName, err)
	}
	c.Statefulset = statefulSet

	return nil
}

// replaceStatefulSet deletes an old StatefulSet and creates the new using spec in the PostgreSQL CRD.
func (c *Cluster) replaceStatefulSet(newStatefulSet *v1beta1.StatefulSet) error {
	c.setProcessName("replacing statefulset")
	if c.Statefulset == nil {
		return fmt.Errorf("there is no statefulset in the cluster")
	}

	statefulSetName := util.NameFromMeta(c.Statefulset.ObjectMeta)
	c.logger.Debugf("replacing statefulset")

	// Delete the current statefulset without deleting the pods
	orphanDepencies := true
	oldStatefulset := c.Statefulset

	options := metav1.DeleteOptions{OrphanDependents: &orphanDepencies}
	if err := c.KubeClient.StatefulSets(oldStatefulset.Namespace).Delete(oldStatefulset.Name, &options); err != nil {
		return fmt.Errorf("could not delete statefulset %q: %v", statefulSetName, err)
	}
	// make sure we clear the stored statefulset status if the subsequent create fails.
	c.Statefulset = nil
	// wait until the statefulset is truly deleted
	c.logger.Debugf("waiting for the statefulset to be deleted")

	err := retryutil.Retry(constants.StatefulsetDeletionInterval, constants.StatefulsetDeletionTimeout,
		func() (bool, error) {
			_, err := c.KubeClient.StatefulSets(oldStatefulset.Namespace).Get(oldStatefulset.Name, metav1.GetOptions{})

			return err != nil, nil
		})
	if err != nil {
		return fmt.Errorf("could not delete statefulset: %v", err)
	}

	// create the new statefulset with the desired spec. It would take over the remaining pods.
	createdStatefulset, err := c.KubeClient.StatefulSets(newStatefulSet.Namespace).Create(newStatefulSet)
	if err != nil {
		return fmt.Errorf("could not create statefulset %q: %v", statefulSetName, err)
	}
	// check that all the previous replicas were picked up.
	if newStatefulSet.Spec.Replicas == oldStatefulset.Spec.Replicas &&
		createdStatefulset.Status.Replicas != oldStatefulset.Status.Replicas {
		c.logger.Warningf("number of pods for the old and updated Statefulsets is not identical")
	}

	c.Statefulset = createdStatefulset
	return nil
}

func (c *Cluster) deleteStatefulSet() error {
	c.setProcessName("deleting statefulset")
	c.logger.Debugln("deleting statefulset")
	if c.Statefulset == nil {
		return fmt.Errorf("there is no statefulset in the cluster")
	}

	err := c.KubeClient.StatefulSets(c.Statefulset.Namespace).Delete(c.Statefulset.Name, c.deleteOptions)
	if err != nil {
		return err
	}
	c.logger.Infof("statefulset %q has been deleted", util.NameFromMeta(c.Statefulset.ObjectMeta))
	c.Statefulset = nil

	if err := c.deletePods(); err != nil {
		return fmt.Errorf("could not delete pods: %v", err)
	}

	if err := c.deletePersistenVolumeClaims(); err != nil {
		return fmt.Errorf("could not delete PersistentVolumeClaims: %v", err)
	}

	return nil
}

func (c *Cluster) createService(role PostgresRole) (*v1.Service, error) {
	c.setProcessName("creating %v service", role)

	if c.Services[role] != nil {
		return nil, fmt.Errorf("service already exists in the cluster")
	}
	serviceSpec := c.generateService(role, &c.Spec)

	service, err := c.KubeClient.Services(serviceSpec.Namespace).Create(serviceSpec)
	if err != nil {
		return nil, err
	}

	c.Services[role] = service
	return service, nil
}

func (c *Cluster) updateService(role PostgresRole, newService *v1.Service) error {
	c.setProcessName("updating %v service", role)
	if c.Services[role] == nil {
		return fmt.Errorf("there is no service in the cluster")
	}
	serviceName := util.NameFromMeta(c.Services[role].ObjectMeta)
	endpointName := util.NameFromMeta(c.Endpoint.ObjectMeta)
	// TODO: check if it possible to change the service type with a patch in future versions of Kubernetes
	if newService.Spec.Type != c.Services[role].Spec.Type {
		// service type has changed, need to replace the service completely.
		// we cannot use just pach the current service, since it may contain attributes incompatible with the new type.
		var (
			currentEndpoint *v1.Endpoints
			err             error
		)

		if role == Master {
			// for the master service we need to re-create the endpoint as well. Get the up-to-date version of
			// the addresses stored in it before the service is deleted (deletion of the service removes the endpooint)
			currentEndpoint, err = c.KubeClient.Endpoints(c.Services[role].Namespace).Get(c.Services[role].Name, metav1.GetOptions{})
			if err != nil {
				return fmt.Errorf("could not get current cluster endpoints: %v", err)
			}
		}
		err = c.KubeClient.Services(c.Services[role].Namespace).Delete(c.Services[role].Name, c.deleteOptions)
		if err != nil {
			return fmt.Errorf("could not delete service %q: %v", serviceName, err)
		}
		c.Endpoint = nil
		svc, err := c.KubeClient.Services(newService.Namespace).Create(newService)
		if err != nil {
			return fmt.Errorf("could not create service %q: %v", serviceName, err)
		}
		c.Services[role] = svc
		if role == Master {
			// create the new endpoint using the addresses obtained from the previous one
			endpointSpec := c.generateMasterEndpoints(currentEndpoint.Subsets)
			ep, err := c.KubeClient.Endpoints(c.Services[role].Namespace).Create(endpointSpec)
			if err != nil {
				return fmt.Errorf("could not create endpoint %q: %v", endpointName, err)
			}
			c.Endpoint = ep
		}
		return nil
	}

	if len(newService.ObjectMeta.Annotations) > 0 {
		annotationsPatchData := metadataAnnotationsPatch(newService.ObjectMeta.Annotations)

		_, err := c.KubeClient.Services(c.Services[role].Namespace).Patch(
			c.Services[role].Name,
			types.StrategicMergePatchType,
			[]byte(annotationsPatchData), "")

		if err != nil {
			return fmt.Errorf("could not replace annotations for the service %q: %v", serviceName, err)
		}
	}

	patchData, err := specPatch(newService.Spec)
	if err != nil {
		return fmt.Errorf("could not form patch for the service %q: %v", serviceName, err)
	}

	svc, err := c.KubeClient.Services(c.Services[role].Namespace).Patch(
		c.Services[role].Name,
		types.MergePatchType,
		patchData, "")
	if err != nil {
		return fmt.Errorf("could not patch service %q: %v", serviceName, err)
	}
	c.Services[role] = svc

	return nil
}

func (c *Cluster) deleteService(role PostgresRole) error {
	c.logger.Debugf("deleting service %s", role)
	if c.Services[role] == nil {
		return fmt.Errorf("there is no %s service in the cluster", role)
	}
	service := c.Services[role]
	err := c.KubeClient.Services(service.Namespace).Delete(service.Name, c.deleteOptions)
	if err != nil {
		return err
	}
	c.logger.Infof("%s service %q has been deleted", role, util.NameFromMeta(service.ObjectMeta))
	c.Services[role] = nil
	return nil
}

func (c *Cluster) createEndpoint() (*v1.Endpoints, error) {
	c.setProcessName("creating endpoint")
	if c.Endpoint != nil {
		return nil, fmt.Errorf("endpoint already exists in the cluster")
	}
	endpointsSpec := c.generateMasterEndpoints(nil)

	endpoints, err := c.KubeClient.Endpoints(endpointsSpec.Namespace).Create(endpointsSpec)
	if err != nil {
		return nil, err
	}
	c.Endpoint = endpoints

	return endpoints, nil
}

func (c *Cluster) createPodDisruptionBudget() (*policybeta1.PodDisruptionBudget, error) {
	if c.PodDisruptionBudget != nil {
		return nil, fmt.Errorf("pod disruption budget already exists in the cluster")
	}
	podDisruptionBudgetSpec := c.generatePodDisruptionBudget()
	podDisruptionBudget, err := c.KubeClient.
		PodDisruptionBudgets(podDisruptionBudgetSpec.Namespace).
		Create(podDisruptionBudgetSpec)

	if err != nil {
		return nil, err
	}
	c.PodDisruptionBudget = podDisruptionBudget

	return podDisruptionBudget, nil
}

func (c *Cluster) updatePodDisruptionBudget(pdb *policybeta1.PodDisruptionBudget) error {
	if c.podEventsQueue == nil {
		return fmt.Errorf("there is no pod disruption budget in the cluster")
	}

	newPdb, err := c.KubeClient.PodDisruptionBudgets(pdb.Namespace).Update(pdb)
	if err != nil {
		return fmt.Errorf("could not update pod disruption budget: %v", err)
	}
	c.PodDisruptionBudget = newPdb

	return nil
}

func (c *Cluster) deletePodDisruptionBudget() error {
	c.logger.Debug("deleting pod disruption budget")
	if c.PodDisruptionBudget == nil {
		return fmt.Errorf("there is no pod disruption budget in the cluster")
	}
	err := c.KubeClient.
		PodDisruptionBudgets(c.PodDisruptionBudget.Namespace).
		Delete(c.PodDisruptionBudget.Namespace, c.deleteOptions)
	if err != nil {
		return fmt.Errorf("could not delete pod disruption budget: %v", err)
	}
	c.logger.Infof("pod disruption budget %q has been deleted", util.NameFromMeta(c.PodDisruptionBudget.ObjectMeta))
	c.PodDisruptionBudget = nil

	return nil
}

func (c *Cluster) deleteEndpoint() error {
	c.setProcessName("deleting endpoint")
	c.logger.Debugln("deleting endpoint")
	if c.Endpoint == nil {
		return fmt.Errorf("there is no endpoint in the cluster")
	}
	err := c.KubeClient.Endpoints(c.Endpoint.Namespace).Delete(c.Endpoint.Name, c.deleteOptions)
	if err != nil {
		return fmt.Errorf("could not delete endpoint: %v", err)
	}
	c.logger.Infof("endpoint %q has been deleted", util.NameFromMeta(c.Endpoint.ObjectMeta))
	c.Endpoint = nil

	return nil
}

func (c *Cluster) applySecrets() error {
	c.setProcessName("applying secrets")
	secrets := c.generateUserSecrets()

	for secretUsername, secretSpec := range secrets {
		secret, err := c.KubeClient.Secrets(secretSpec.Namespace).Create(secretSpec)
		if k8sutil.ResourceAlreadyExists(err) {
			var userMap map[string]spec.PgUser
			curSecret, err2 := c.KubeClient.Secrets(secretSpec.Namespace).Get(secretSpec.Name, metav1.GetOptions{})
			if err2 != nil {
				return fmt.Errorf("could not get current secret: %v", err2)
			}
			c.logger.Debugf("secret %q already exists, fetching it's password", util.NameFromMeta(curSecret.ObjectMeta))
			if secretUsername == c.systemUsers[constants.SuperuserKeyName].Name {
				secretUsername = constants.SuperuserKeyName
				userMap = c.systemUsers
			} else if secretUsername == c.systemUsers[constants.ReplicationUserKeyName].Name {
				secretUsername = constants.ReplicationUserKeyName
				userMap = c.systemUsers
			} else {
				userMap = c.pgUsers
			}
			pwdUser := userMap[secretUsername]
			pwdUser.Password = string(curSecret.Data["password"])
			userMap[secretUsername] = pwdUser

			continue
		} else {
			if err != nil {
				return fmt.Errorf("could not create secret for user %q: %v", secretUsername, err)
			}
			c.Secrets[secret.UID] = secret
			c.logger.Debugf("created new secret %q, uid: %q", util.NameFromMeta(secret.ObjectMeta), secret.UID)
		}
	}

	return nil
}

func (c *Cluster) deleteSecret(secret *v1.Secret) error {
	c.setProcessName("deleting secret %q", util.NameFromMeta(secret.ObjectMeta))
	c.logger.Debugf("deleting secret %q", util.NameFromMeta(secret.ObjectMeta))
	err := c.KubeClient.Secrets(secret.Namespace).Delete(secret.Name, c.deleteOptions)
	if err != nil {
		return err
	}
	c.logger.Infof("secret %q has been deleted", util.NameFromMeta(secret.ObjectMeta))
	delete(c.Secrets, secret.UID)

	return err
}

func (c *Cluster) createRoles() (err error) {
	// TODO: figure out what to do with duplicate names (humans and robots) among pgUsers
	return c.syncRoles(false)
}

// GetServiceMaster returns cluster's kubernetes master Service
func (c *Cluster) GetServiceMaster() *v1.Service {
	return c.Services[Master]
}

// GetServiceReplica returns cluster's kubernetes replica Service
func (c *Cluster) GetServiceReplica() *v1.Service {
	return c.Services[Replica]
}

// GetEndpoint returns cluster's kubernetes Endpoint
func (c *Cluster) GetEndpoint() *v1.Endpoints {
	return c.Endpoint
}

// GetStatefulSet returns cluster's kubernetes StatefulSet
func (c *Cluster) GetStatefulSet() *v1beta1.StatefulSet {
	return c.Statefulset
}

// GetPodDisruptionBudget returns cluster's kubernetes PodDisruptionBudget
func (c *Cluster) GetPodDisruptionBudget() *policybeta1.PodDisruptionBudget {
	return c.PodDisruptionBudget
}<|MERGE_RESOLUTION|>--- conflicted
+++ resolved
@@ -72,11 +72,7 @@
 
 func (c *Cluster) listResources() error {
 	if c.PodDisruptionBudget != nil {
-<<<<<<< HEAD
-		c.logger.Info("found pod disruption budget: %q (uid: %q)", util.NameFromMeta(c.PodDisruptionBudget.ObjectMeta), c.PodDisruptionBudget.UID)
-=======
 		c.logger.Infof("found pod disruption budget: %q (uid: %q)", util.NameFromMeta(c.PodDisruptionBudget.ObjectMeta), c.PodDisruptionBudget.UID)
->>>>>>> e4f32bb6
 	}
 
 	if c.Statefulset != nil {
