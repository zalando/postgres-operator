--- conflicted
+++ resolved
@@ -308,11 +308,7 @@
         if uid == 'wal' or defaulting(lambda: UUID(uid))
     ]
 
-<<<<<<< HEAD
-BACKUP_VERSION_PREFIXES = ['', '10/', '11/', '12/', '13/', '14/', '15/']
-=======
 BACKUP_VERSION_PREFIXES = ['', '9.6/', '10/', '11/', '12/', '13/', '14/', '15/']
->>>>>>> 3e148ea5
 
 def read_basebackups(
     pg_cluster,
