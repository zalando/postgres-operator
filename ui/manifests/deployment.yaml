--- conflicted
+++ resolved
@@ -74,10 +74,7 @@
                   "limit_throughput": 1000,
                   "postgresql_versions": [
                     "16",
-<<<<<<< HEAD
-=======
                     "15",
->>>>>>> a63a0758
                     "14",
                     "13",
                     "12"
