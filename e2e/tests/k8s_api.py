--- conflicted
+++ resolved
@@ -206,15 +206,9 @@
     def wait_for_logical_backup_job_creation(self):
         self.wait_for_logical_backup_job(expected_num_of_jobs=1)
 
-<<<<<<< HEAD
-    def delete_operator_pod(self, step="Delete operator deplyment"):
-        # operator_pod = self.api.core_v1.list_namespaced_pod('default', label_selector="name=postgres-operator").items[0].metadata.name
-        self.api.apps_v1.patch_namespaced_deployment("postgres-operator", "default", {"spec": {"template": {"metadata": {"annotations": {"step": "{}-{}".format(step, time.time())}}}}})
-=======
     def delete_operator_pod(self, step="Delete operator pod"):
-        # patching the pod template in the deployment restarts the operator pod
+             # patching the pod template in the deployment restarts the operator pod
         self.api.apps_v1.patch_namespaced_deployment("postgres-operator","default", {"spec":{"template":{"metadata":{"annotations":{"step":"{}-{}".format(step, datetime.fromtimestamp(time.time()))}}}}})
->>>>>>> 3fed5653
         self.wait_for_operator_pod_start()
 
     def update_config(self, config_map_patch, step="Updating operator deployment"):
@@ -464,12 +458,7 @@
         self.wait_for_logical_backup_job(expected_num_of_jobs=1)
 
     def delete_operator_pod(self, step="Delete operator deplyment"):
-<<<<<<< HEAD
-        # operator_pod = self.api.core_v1.list_namespaced_pod('default', label_selector="name=postgres-operator").items[0].metadata.name
-        self.api.apps_v1.patch_namespaced_deployment("postgres-operator", "default", {"spec": {"template": {"metadata": {"annotations": {"step": "{}-{}".format(step, time.time())}}}}})
-=======
         self.api.apps_v1.patch_namespaced_deployment("postgres-operator","default", {"spec":{"template":{"metadata":{"annotations":{"step":"{}-{}".format(step, time.time())}}}}})
->>>>>>> 3fed5653
         self.wait_for_operator_pod_start()
 
     def update_config(self, config_map_patch, step="Updating operator deployment"):
