--- conflicted
+++ resolved
@@ -323,65 +323,6 @@
                              "Operator does not get in sync")
         self.eventuallyEqual(lambda: self.k8s.count_secrets_with_label("cluster-name=acid-minimal-cluster,application=spilo", self.test_namespace),
                              1, "Secret not created for user in namespace")
-
-    @timeout_decorator.timeout(TEST_TIMEOUT_SEC)
-    def test_decrease_max_connections(self):
-        '''
-            Test decreasing max_connections and restarting cluster through rest api
-        '''
-        k8s = self.k8s
-        cluster_label = 'application=spilo,cluster-name=acid-minimal-cluster'
-        labels = 'spilo-role=master,' + cluster_label
-        new_max_connections_value = "99"
-        pods = k8s.api.core_v1.list_namespaced_pod(
-            'default', label_selector=labels).items
-        self.assert_master_is_unique()
-        masterPod = pods[0]
-        creationTimestamp = masterPod.metadata.creation_timestamp
-
-        # adjust max_connection
-        pg_patch_max_connections = {
-            "spec": {
-                "postgresql": {
-                    "parameters": {
-                        "max_connections": new_max_connections_value
-                     }
-                 }
-            }
-        }
-
-        try:
-            k8s.api.custom_objects_api.patch_namespaced_custom_object(
-                "acid.zalan.do", "v1", "default", "postgresqls", "acid-minimal-cluster", pg_patch_max_connections)
-
-            def get_max_connections():
-                pods = k8s.api.core_v1.list_namespaced_pod(
-                    'default', label_selector=labels).items
-                self.assert_master_is_unique()
-                masterPod = pods[0]
-                get_max_connections_cmd = '''psql -At -U postgres -c "SELECT setting FROM pg_settings WHERE name = 'max_connections';"'''
-                result = k8s.exec_with_kubectl(masterPod.metadata.name, get_max_connections_cmd)
-                max_connections_value = int(result.stdout)
-                return max_connections_value
-
-            #Make sure that max_connections decreased
-            self.eventuallyEqual(get_max_connections, int(new_max_connections_value), "max_connections didn't decrease")
-            pods = k8s.api.core_v1.list_namespaced_pod(
-                'default', label_selector=labels).items
-            self.assert_master_is_unique()
-            masterPod = pods[0]
-            #Make sure that pod didn't restart
-            self.assertEqual(creationTimestamp, masterPod.metadata.creation_timestamp,
-                            "Master pod creation timestamp is updated")
-
-        except timeout_decorator.TimeoutError:
-            print('Operator log: {}'.format(k8s.get_operator_log()))
-            raise
-
-        # make sure cluster is in a good state for further tests
-        self.eventuallyEqual(lambda: k8s.get_operator_state(), {"0": "idle"}, "Operator does not get in sync")
-        self.eventuallyEqual(lambda: k8s.count_running_pods(), 2,
-                             "No 2 pods running")
 
     @timeout_decorator.timeout(TEST_TIMEOUT_SEC)
     def test_enable_disable_connection_pooler(self):
@@ -897,7 +838,7 @@
         self.eventuallyTrue(verify_pod_limits, "Pod limits where not adjusted")
 
     @timeout_decorator.timeout(TEST_TIMEOUT_SEC)
-    def test_zzz_multi_namespace_support(self):
+    def test_multi_namespace_support(self):
         '''
         Create a customized Postgres cluster in a non-default namespace.
         '''
@@ -911,11 +852,7 @@
         try:
             k8s.create_with_kubectl("manifests/complete-postgres-manifest.yaml")
             k8s.wait_for_pod_start("spilo-role=master", self.test_namespace)
-<<<<<<< HEAD
             k8s.wait_for_pod_start('spilo-role=replica', self.test_namespace)
-=======
-            k8s.wait_for_pod_start("spilo-role=replica", self.test_namespace)
->>>>>>> 2057ad81
             self.assert_master_is_unique(self.test_namespace, "acid-test-cluster")
 
         except timeout_decorator.TimeoutError:
@@ -1119,484 +1056,6 @@
                              0, "Pooler pods not scaled down")
 
     @timeout_decorator.timeout(TEST_TIMEOUT_SEC)
-    def test_rolling_update_flag(self):
-        '''
-            Add rolling update flag to only the master and see it failing over
-        '''
-        k8s = self.k8s
-        cluster_label = 'application=spilo,cluster-name=acid-minimal-cluster'
-
-        # verify we are in good state from potential previous tests
-        self.eventuallyEqual(lambda: k8s.count_running_pods(), 2, "No 2 pods running")
-
-        # get node and replica (expected target of new master)
-        _, replica_nodes = k8s.get_pg_nodes(cluster_label)
-
-        # rolling update annotation
-        flag = {
-            "metadata": {
-                "annotations": {
-                    "zalando-postgres-operator-rolling-update-required": "true",
-                }
-            }
-        }
-
-        try:
-            podsList = k8s.api.core_v1.list_namespaced_pod('default', label_selector=cluster_label)
-            for pod in podsList.items:
-                # add flag only to the master to make it appear to the operator as a leftover from a rolling update
-                if pod.metadata.labels.get('spilo-role') == 'master':
-                    old_creation_timestamp = pod.metadata.creation_timestamp
-                    k8s.patch_pod(flag, pod.metadata.name, pod.metadata.namespace)
-                else:
-                    # remember replica name to check if operator does a switchover
-                    switchover_target = pod.metadata.name
-
-            # do not wait until the next sync
-            k8s.delete_operator_pod()
-
-            # operator should now recreate the master pod and do a switchover before
-            k8s.wait_for_pod_failover(replica_nodes, 'spilo-role=master,' + cluster_label)
-
-            # check if the former replica is now the new master
-            leader = k8s.get_cluster_leader_pod()
-            self.eventuallyEqual(lambda: leader.metadata.name, switchover_target, "Rolling update flag did not trigger switchover")
-
-            # check that the old master has been recreated
-            k8s.wait_for_pod_start('spilo-role=replica,' + cluster_label)
-            replica = k8s.get_cluster_replica_pod()
-            self.assertTrue(replica.metadata.creation_timestamp > old_creation_timestamp, "Old master pod was not recreated")
-
-
-        except timeout_decorator.TimeoutError:
-            print('Operator log: {}'.format(k8s.get_operator_log()))
-            raise
-
-    @timeout_decorator.timeout(TEST_TIMEOUT_SEC)
-    def test_rolling_update_label_timeout(self):
-        '''
-            Simulate case when replica does not receive label in time and rolling update does not finish
-        '''
-        k8s = self.k8s
-        cluster_label = 'application=spilo,cluster-name=acid-minimal-cluster'
-        flag = "zalando-postgres-operator-rolling-update-required"
-
-        # verify we are in good state from potential previous tests
-        self.eventuallyEqual(lambda: k8s.count_running_pods(), 2, "No 2 pods running")
-
-        # get node and replica (expected target of new master)
-        _, replica_nodes = k8s.get_pg_nodes(cluster_label)
-
-        # rolling update annotation
-        rolling_update_patch = {
-            "metadata": {
-                "annotations": {
-                    flag: "true",
-                }
-            }
-        }
-
-        # make pod_label_wait_timeout so short that rolling update fails on first try
-        # temporarily lower resync interval to reduce waiting for further tests
-        # pods should get healthy in the meantime
-        patch_resync_config = {
-            "data": {
-                "pod_label_wait_timeout": "2s",
-                "resync_period": "30s",
-            }
-        }
-
-        try:
-            # patch both pods for rolling update
-            podList = k8s.api.core_v1.list_namespaced_pod('default', label_selector=cluster_label)
-            for pod in podList.items:
-                k8s.patch_pod(rolling_update_patch, pod.metadata.name, pod.metadata.namespace)
-                if pod.metadata.labels.get('spilo-role') == 'replica':
-                    switchover_target = pod.metadata.name
-
-            # update config and restart operator
-            k8s.update_config(patch_resync_config, "update resync interval and pod_label_wait_timeout")
-
-            # operator should now recreate the replica pod first and do a switchover after
-            k8s.wait_for_pod_start('spilo-role=replica,' + cluster_label)
-
-            # pod_label_wait_timeout should have been exceeded hence the rolling update is continued on next sync
-            # check if the cluster state is "SyncFailed"
-            self.eventuallyEqual(lambda: k8s.pg_get_status(), "SyncFailed", "Expected SYNC event to fail")
-
-            # wait for next sync, replica should be running normally by now and be ready for switchover
-            k8s.wait_for_pod_failover(replica_nodes, 'spilo-role=master,' + cluster_label)
-
-            # check if the former replica is now the new master
-            leader = k8s.get_cluster_leader_pod()
-            self.eventuallyEqual(lambda: leader.metadata.name, switchover_target, "Rolling update flag did not trigger switchover")
-
-            # wait for the old master to get restarted
-            k8s.wait_for_pod_start('spilo-role=replica,' + cluster_label)
-
-            # status should again be "SyncFailed" but turn into "Running" on the next sync
-            time.sleep(30)
-            self.eventuallyEqual(lambda: k8s.pg_get_status(), "Running", "Expected running cluster after two syncs")
-
-            # revert config changes
-            patch_resync_config = {
-                "data": {
-                    "pod_label_wait_timeout": "10m",
-                    "resync_period": "30m",
-                }
-            }
-            k8s.update_config(patch_resync_config, "revert resync interval and pod_label_wait_timeout")
-
-
-        except timeout_decorator.TimeoutError:
-            print('Operator log: {}'.format(k8s.get_operator_log()))
-            raise
-
-    @timeout_decorator.timeout(TEST_TIMEOUT_SEC)
-    def test_scaling(self):
-        '''
-           Scale up from 2 to 3 and back to 2 pods by updating the Postgres manifest at runtime.
-        '''
-        k8s = self.k8s
-        pod = "acid-minimal-cluster-0"
-
-        k8s.scale_cluster(3)
-        self.eventuallyEqual(lambda: k8s.count_running_pods(), 3, "Scale up to 3 failed")
-        self.eventuallyEqual(lambda: len(k8s.get_patroni_running_members(pod)), 3, "Not all 3 nodes healthy")
-
-        k8s.scale_cluster(2)
-        self.eventuallyEqual(lambda: k8s.count_running_pods(), 2, "Scale down to 2 failed")
-        self.eventuallyEqual(lambda: len(k8s.get_patroni_running_members(pod)), 2, "Not all members 2 healthy")
-
-    @timeout_decorator.timeout(TEST_TIMEOUT_SEC)
-    def test_service_annotations(self):
-        '''
-            Create a Postgres cluster with service annotations and check them.
-        '''
-        k8s = self.k8s
-        patch_custom_service_annotations = {
-            "data": {
-                "custom_service_annotations": "foo:bar",
-            }
-        }
-        k8s.update_config(patch_custom_service_annotations)
-
-        pg_patch_custom_annotations = {
-            "spec": {
-                "serviceAnnotations": {
-                    "annotation.key": "value",
-                    "alice": "bob",
-                }
-            }
-        }
-        k8s.api.custom_objects_api.patch_namespaced_custom_object(
-            "acid.zalan.do", "v1", "default", "postgresqls", "acid-minimal-cluster", pg_patch_custom_annotations)
-
-        annotations = {
-            "annotation.key": "value",
-            "foo": "bar",
-            "alice": "bob"
-        }
-
-        self.eventuallyTrue(lambda: k8s.check_service_annotations("cluster-name=acid-minimal-cluster,spilo-role=master", annotations), "Wrong annotations")
-        self.eventuallyTrue(lambda: k8s.check_service_annotations("cluster-name=acid-minimal-cluster,spilo-role=replica", annotations), "Wrong annotations")
-
-        # clean up
-        unpatch_custom_service_annotations = {
-            "data": {
-                "custom_service_annotations": "",
-            }
-        }
-        k8s.update_config(unpatch_custom_service_annotations)
-
-    @timeout_decorator.timeout(TEST_TIMEOUT_SEC)
-    def test_statefulset_annotation_propagation(self):
-        '''
-           Inject annotation to Postgresql CRD and check it's propagation to stateful set
-        '''
-        k8s = self.k8s
-        cluster_label = 'application=spilo,cluster-name=acid-minimal-cluster'
-
-        patch_sset_propagate_annotations = {
-            "data": {
-                "downscaler_annotations": "deployment-time,downscaler/*",
-                "inherited_annotations": "owned-by",
-            }
-        }
-        k8s.update_config(patch_sset_propagate_annotations)
-
-        pg_crd_annotations = {
-            "metadata": {
-                "annotations": {
-                    "deployment-time": "2020-04-30 12:00:00",
-                    "downscaler/downtime_replicas": "0",
-                    "owned-by": "acid",
-                },
-            }
-        }
-        k8s.api.custom_objects_api.patch_namespaced_custom_object(
-            "acid.zalan.do", "v1", "default", "postgresqls", "acid-minimal-cluster", pg_crd_annotations)
-
-        annotations = {
-            "deployment-time": "2020-04-30 12:00:00",
-            "downscaler/downtime_replicas": "0",
-            "owned-by": "acid",
-        }
-        self.eventuallyEqual(lambda: k8s.get_operator_state(), {"0": "idle"}, "Operator does not get in sync")
-        self.eventuallyTrue(lambda: k8s.check_statefulset_annotations(cluster_label, annotations), "Annotations missing")
-
-    @timeout_decorator.timeout(TEST_TIMEOUT_SEC)
-    @unittest.skip("Skipping this test until fixed")
-    def test_taint_based_eviction(self):
-        '''
-           Add taint "postgres=:NoExecute" to node with master. This must cause a failover.
-        '''
-        k8s = self.k8s
-        cluster_label = 'application=spilo,cluster-name=acid-minimal-cluster'
-
-        # verify we are in good state from potential previous tests
-        self.eventuallyEqual(lambda: k8s.count_running_pods(), 2, "No 2 pods running")
-        self.eventuallyEqual(lambda: len(k8s.get_patroni_running_members("acid-minimal-cluster-0")), 2, "Postgres status did not enter running")
-
-        # get nodes of master and replica(s) (expected target of new master)
-        master_nodes, replica_nodes = k8s.get_cluster_nodes()
-
-        self.assertNotEqual(master_nodes, [])
-        self.assertNotEqual(replica_nodes, [])
-
-        # taint node with postgres=:NoExecute to force failover
-        body = {
-            "spec": {
-                "taints": [
-                    {
-                        "effect": "NoExecute",
-                        "key": "postgres"
-                    }
-                ]
-            }
-        }
-
-        k8s.api.core_v1.patch_node(master_nodes[0], body)
-        self.eventuallyTrue(lambda: k8s.get_cluster_nodes()[0], replica_nodes)
-        self.assertNotEqual(lambda: k8s.get_cluster_nodes()[0], master_nodes)
-
-        # add toleration to pods
-        patch_toleration_config = {
-            "data": {
-                "toleration": "key:postgres,operator:Exists,effect:NoExecute"
-            }
-        }
-
-        k8s.update_config(patch_toleration_config, step="allow tainted nodes")
-
-        self.eventuallyEqual(lambda: k8s.count_running_pods(), 2, "No 2 pods running")
-        self.eventuallyEqual(lambda: len(k8s.get_patroni_running_members("acid-minimal-cluster-0")), 2, "Postgres status did not enter running")
-
-        # toggle pod anti affinity to move replica away from master node
-        nm, new_replica_nodes = k8s.get_cluster_nodes()
-        new_master_node = nm[0]
-        self.assert_distributed_pods(new_master_node, new_replica_nodes, cluster_label)
-
-    @timeout_decorator.timeout(TEST_TIMEOUT_SEC)
-<<<<<<< HEAD
-    @unittest.skip("Skipping this test until fixed")
-    def test_node_affinity(self):
-        '''
-           Add label to a node and update postgres cluster spec to deploy only on a node with that label
-        '''
-        k8s = self.k8s
-        cluster_label = 'application=spilo,cluster-name=acid-minimal-cluster'
-
-        # verify we are in good state from potential previous tests
-        self.eventuallyEqual(lambda: k8s.count_running_pods(), 2, "No 2 pods running")
-        self.eventuallyEqual(lambda: len(k8s.get_patroni_running_members("acid-minimal-cluster-0")), 2, "Postgres status did not enter running")
-
-        # get nodes of master and replica(s)
-        master_node, replica_nodes = k8s.get_pg_nodes(cluster_label)
-
-        self.assertNotEqual(master_node, [])
-        self.assertNotEqual(replica_nodes, [])
-
-        # label node with environment=postgres
-        node_label_body = {
-            "metadata": {
-                "labels": {
-                    "node-affinity-test": "postgres"
-                }
-            }
-        }
-
-        try:
-            # patch current master node with the label
-            print('patching master node: {}'.format(master_node))
-            k8s.api.core_v1.patch_node(master_node, node_label_body)
-
-            # add node affinity to cluster
-            patch_node_affinity_config = {
-                "spec": {
-                    "nodeAffinity" : {
-                        "requiredDuringSchedulingIgnoredDuringExecution": {
-                            "nodeSelectorTerms": [
-                                {
-                                    "matchExpressions": [
-                                        {
-                                            "key": "node-affinity-test",
-                                            "operator": "In",
-                                            "values": [
-                                                "postgres"
-                                            ]
-                                        }
-                                    ]
-                                }
-                            ]
-                        }
-                    }
-                }
-            }
-
-            k8s.api.custom_objects_api.patch_namespaced_custom_object(
-                group="acid.zalan.do",
-                version="v1",
-                namespace="default",
-                plural="postgresqls",
-                name="acid-minimal-cluster",
-                body=patch_node_affinity_config)
-            self.eventuallyEqual(lambda: self.k8s.get_operator_state(), {"0": "idle"}, "Operator does not get in sync")
-
-            # node affinity change should cause replica to relocate from replica node to master node due to node affinity requirement
-            k8s.wait_for_pod_failover(master_node, 'spilo-role=replica,' + cluster_label)
-            k8s.wait_for_pod_start('spilo-role=replica,' + cluster_label)
-
-            podsList = k8s.api.core_v1.list_namespaced_pod('default', label_selector=cluster_label)
-            for pod in podsList.items:
-                if pod.metadata.labels.get('spilo-role') == 'replica':
-                    self.assertEqual(master_node, pod.spec.node_name,
-                         "Sanity check: expected replica to relocate to master node {}, but found on {}".format(master_node, pod.spec.node_name))
-
-                    # check that pod has correct node affinity
-                    key = pod.spec.affinity.node_affinity.required_during_scheduling_ignored_during_execution.node_selector_terms[0].match_expressions[0].key
-                    value = pod.spec.affinity.node_affinity.required_during_scheduling_ignored_during_execution.node_selector_terms[0].match_expressions[0].values[0]
-                    self.assertEqual("node-affinity-test", key,
-                        "Sanity check: expect node selector key to be equal to 'node-affinity-test' but got {}".format(key))
-                    self.assertEqual("postgres", value,
-                        "Sanity check: expect node selector value to be equal to 'postgres' but got {}".format(value))
-
-            patch_node_remove_affinity_config = {
-                "spec": {
-                    "nodeAffinity" : None
-                }
-            }
-            k8s.api.custom_objects_api.patch_namespaced_custom_object(
-                group="acid.zalan.do",
-                version="v1",
-                namespace="default",
-                plural="postgresqls",
-                name="acid-minimal-cluster",
-                body=patch_node_remove_affinity_config)
-            self.eventuallyEqual(lambda: self.k8s.get_operator_state(), {"0": "idle"}, "Operator does not get in sync")
-
-            self.eventuallyEqual(lambda: k8s.count_running_pods(), 2, "No 2 pods running")
-            self.eventuallyEqual(lambda: len(k8s.get_patroni_running_members("acid-minimal-cluster-0")), 2, "Postgres status did not enter running")
-
-            # remove node affinity to move replica away from master node
-            nm, new_replica_nodes = k8s.get_cluster_nodes()
-            new_master_node = nm[0]
-            self.assert_distributed_pods(new_master_node, new_replica_nodes, cluster_label)
-
-        except timeout_decorator.TimeoutError:
-            print('Operator log: {}'.format(k8s.get_operator_log()))
-            raise
-
-    @timeout_decorator.timeout(TEST_TIMEOUT_SEC)
-    def test_zzzz_cluster_deletion(self):
-=======
-    def test_zz_cluster_deletion(self):
->>>>>>> 2057ad81
-        '''
-           Test deletion with configured protection
-        '''
-        k8s = self.k8s
-        cluster_label = 'application=spilo,cluster-name=acid-minimal-cluster'
-
-        # configure delete protection
-        patch_delete_annotations = {
-            "data": {
-                "delete_annotation_date_key": "delete-date",
-                "delete_annotation_name_key": "delete-clustername"
-            }
-        }
-        k8s.update_config(patch_delete_annotations)
-        time.sleep(25)
-        self.eventuallyEqual(lambda: k8s.get_operator_state(), {"0": "idle"}, "Operator does not get in sync")
-
-        try:
-            # this delete attempt should be omitted because of missing annotations
-            k8s.api.custom_objects_api.delete_namespaced_custom_object(
-                "acid.zalan.do", "v1", "default", "postgresqls", "acid-minimal-cluster")
-            time.sleep(15)
-            self.eventuallyEqual(lambda: k8s.get_operator_state(), {"0": "idle"}, "Operator does not get in sync")
-
-            # check that pods and services are still there
-            k8s.wait_for_running_pods(cluster_label, 2)
-            k8s.wait_for_service(cluster_label)
-
-            # recreate Postgres cluster resource
-            k8s.create_with_kubectl("manifests/minimal-postgres-manifest.yaml")
-
-            # wait a little before proceeding
-            time.sleep(10)
-            self.eventuallyEqual(lambda: k8s.get_operator_state(), {"0": "idle"}, "Operator does not get in sync")
-
-            # add annotations to manifest
-            delete_date = datetime.today().strftime('%Y-%m-%d')
-            pg_patch_delete_annotations = {
-                "metadata": {
-                    "annotations": {
-                        "delete-date": delete_date,
-                        "delete-clustername": "acid-minimal-cluster",
-                    }
-                }
-            }
-            k8s.api.custom_objects_api.patch_namespaced_custom_object(
-                "acid.zalan.do", "v1", "default", "postgresqls", "acid-minimal-cluster", pg_patch_delete_annotations)
-            self.eventuallyEqual(lambda: k8s.get_operator_state(), {"0": "idle"}, "Operator does not get in sync")
-
-            # wait a little before proceeding
-            time.sleep(20)
-            k8s.wait_for_running_pods(cluster_label, 2)
-            k8s.wait_for_service(cluster_label)
-
-            # now delete process should be triggered
-            k8s.api.custom_objects_api.delete_namespaced_custom_object(
-                "acid.zalan.do", "v1", "default", "postgresqls", "acid-minimal-cluster")
-
-            self.eventuallyEqual(lambda: len(k8s.api.custom_objects_api.list_namespaced_custom_object(
-                "acid.zalan.do", "v1", "default", "postgresqls", label_selector="cluster-name=acid-minimal-cluster")["items"]), 0, "Manifest not deleted")
-
-            # check if everything has been deleted
-            self.eventuallyEqual(lambda: k8s.count_pods_with_label(cluster_label), 0, "Pods not deleted")
-            self.eventuallyEqual(lambda: k8s.count_services_with_label(cluster_label), 0, "Service not deleted")
-            self.eventuallyEqual(lambda: k8s.count_endpoints_with_label(cluster_label), 0, "Endpoints not deleted")
-            self.eventuallyEqual(lambda: k8s.count_statefulsets_with_label(cluster_label), 0, "Statefulset not deleted")
-            self.eventuallyEqual(lambda: k8s.count_deployments_with_label(cluster_label), 0, "Deployments not deleted")
-            self.eventuallyEqual(lambda: k8s.count_pdbs_with_label(cluster_label), 0, "Pod disruption budget not deleted")
-            self.eventuallyEqual(lambda: k8s.count_secrets_with_label(cluster_label), 0, "Secrets not deleted")
-
-        except timeout_decorator.TimeoutError:
-            print('Operator log: {}'.format(k8s.get_operator_log()))
-            raise
-
-        # reset configmap
-        patch_delete_annotations = {
-            "data": {
-                "delete_annotation_date_key": "",
-                "delete_annotation_name_key": ""
-            }
-        }
-        k8s.update_config(patch_delete_annotations)
-
-<<<<<<< HEAD
-    @timeout_decorator.timeout(TEST_TIMEOUT_SEC)
     def test_patroni_config_update(self):
         '''
             Change Postgres config under Spec.Postgresql.Parameters and Spec.Patroni
@@ -1678,8 +1137,371 @@
         self.eventuallyEqual(lambda: k8s.count_running_pods(), 2,
                              "No 2 pods running")
 
-=======
->>>>>>> 2057ad81
+    @timeout_decorator.timeout(TEST_TIMEOUT_SEC)
+    def test_rolling_update_flag(self):
+        '''
+            Add rolling update flag to only the master and see it failing over
+        '''
+        k8s = self.k8s
+        cluster_label = 'application=spilo,cluster-name=acid-minimal-cluster'
+
+        # verify we are in good state from potential previous tests
+        self.eventuallyEqual(lambda: k8s.count_running_pods(), 2, "No 2 pods running")
+
+        # get node and replica (expected target of new master)
+        _, replica_nodes = k8s.get_pg_nodes(cluster_label)
+
+        # rolling update annotation
+        flag = {
+            "metadata": {
+                "annotations": {
+                    "zalando-postgres-operator-rolling-update-required": "true",
+                }
+            }
+        }
+
+        try:
+            podsList = k8s.api.core_v1.list_namespaced_pod('default', label_selector=cluster_label)
+            for pod in podsList.items:
+                # add flag only to the master to make it appear to the operator as a leftover from a rolling update
+                if pod.metadata.labels.get('spilo-role') == 'master':
+                    old_creation_timestamp = pod.metadata.creation_timestamp
+                    k8s.patch_pod(flag, pod.metadata.name, pod.metadata.namespace)
+                else:
+                    # remember replica name to check if operator does a switchover
+                    switchover_target = pod.metadata.name
+
+            # do not wait until the next sync
+            k8s.delete_operator_pod()
+
+            # operator should now recreate the master pod and do a switchover before
+            k8s.wait_for_pod_failover(replica_nodes, 'spilo-role=master,' + cluster_label)
+
+            # check if the former replica is now the new master
+            leader = k8s.get_cluster_leader_pod()
+            self.eventuallyEqual(lambda: leader.metadata.name, switchover_target, "Rolling update flag did not trigger switchover")
+
+            # check that the old master has been recreated
+            k8s.wait_for_pod_start('spilo-role=replica,' + cluster_label)
+            replica = k8s.get_cluster_replica_pod()
+            self.assertTrue(replica.metadata.creation_timestamp > old_creation_timestamp, "Old master pod was not recreated")
+
+
+        except timeout_decorator.TimeoutError:
+            print('Operator log: {}'.format(k8s.get_operator_log()))
+            raise
+
+    @timeout_decorator.timeout(TEST_TIMEOUT_SEC)
+    def test_rolling_update_label_timeout(self):
+        '''
+            Simulate case when replica does not receive label in time and rolling update does not finish
+        '''
+        k8s = self.k8s
+        cluster_label = 'application=spilo,cluster-name=acid-minimal-cluster'
+        flag = "zalando-postgres-operator-rolling-update-required"
+
+        # verify we are in good state from potential previous tests
+        self.eventuallyEqual(lambda: k8s.count_running_pods(), 2, "No 2 pods running")
+
+        # get node and replica (expected target of new master)
+        _, replica_nodes = k8s.get_pg_nodes(cluster_label)
+
+        # rolling update annotation
+        rolling_update_patch = {
+            "metadata": {
+                "annotations": {
+                    flag: "true",
+                }
+            }
+        }
+
+        # make pod_label_wait_timeout so short that rolling update fails on first try
+        # temporarily lower resync interval to reduce waiting for further tests
+        # pods should get healthy in the meantime
+        patch_resync_config = {
+            "data": {
+                "pod_label_wait_timeout": "2s",
+                "resync_period": "30s",
+            }
+        }
+
+        try:
+            # patch both pods for rolling update
+            podList = k8s.api.core_v1.list_namespaced_pod('default', label_selector=cluster_label)
+            for pod in podList.items:
+                k8s.patch_pod(rolling_update_patch, pod.metadata.name, pod.metadata.namespace)
+                if pod.metadata.labels.get('spilo-role') == 'replica':
+                    switchover_target = pod.metadata.name
+
+            # update config and restart operator
+            k8s.update_config(patch_resync_config, "update resync interval and pod_label_wait_timeout")
+
+            # operator should now recreate the replica pod first and do a switchover after
+            k8s.wait_for_pod_start('spilo-role=replica,' + cluster_label)
+
+            # pod_label_wait_timeout should have been exceeded hence the rolling update is continued on next sync
+            # check if the cluster state is "SyncFailed"
+            self.eventuallyEqual(lambda: k8s.pg_get_status(), "SyncFailed", "Expected SYNC event to fail")
+
+            # wait for next sync, replica should be running normally by now and be ready for switchover
+            k8s.wait_for_pod_failover(replica_nodes, 'spilo-role=master,' + cluster_label)
+
+            # check if the former replica is now the new master
+            leader = k8s.get_cluster_leader_pod()
+            self.eventuallyEqual(lambda: leader.metadata.name, switchover_target, "Rolling update flag did not trigger switchover")
+
+            # wait for the old master to get restarted
+            k8s.wait_for_pod_start('spilo-role=replica,' + cluster_label)
+
+            # status should again be "SyncFailed" but turn into "Running" on the next sync
+            time.sleep(30)
+            self.eventuallyEqual(lambda: k8s.pg_get_status(), "Running", "Expected running cluster after two syncs")
+
+            # revert config changes
+            patch_resync_config = {
+                "data": {
+                    "pod_label_wait_timeout": "10m",
+                    "resync_period": "30m",
+                }
+            }
+            k8s.update_config(patch_resync_config, "revert resync interval and pod_label_wait_timeout")
+
+
+        except timeout_decorator.TimeoutError:
+            print('Operator log: {}'.format(k8s.get_operator_log()))
+            raise
+
+    @timeout_decorator.timeout(TEST_TIMEOUT_SEC)
+    def test_scaling(self):
+        '''
+           Scale up from 2 to 3 and back to 2 pods by updating the Postgres manifest at runtime.
+        '''
+        k8s = self.k8s
+        pod = "acid-minimal-cluster-0"
+
+        k8s.scale_cluster(3)
+        self.eventuallyEqual(lambda: k8s.count_running_pods(), 3, "Scale up to 3 failed")
+        self.eventuallyEqual(lambda: len(k8s.get_patroni_running_members(pod)), 3, "Not all 3 nodes healthy")
+
+        k8s.scale_cluster(2)
+        self.eventuallyEqual(lambda: k8s.count_running_pods(), 2, "Scale down to 2 failed")
+        self.eventuallyEqual(lambda: len(k8s.get_patroni_running_members(pod)), 2, "Not all members 2 healthy")
+
+    @timeout_decorator.timeout(TEST_TIMEOUT_SEC)
+    def test_service_annotations(self):
+        '''
+            Create a Postgres cluster with service annotations and check them.
+        '''
+        k8s = self.k8s
+        patch_custom_service_annotations = {
+            "data": {
+                "custom_service_annotations": "foo:bar",
+            }
+        }
+        k8s.update_config(patch_custom_service_annotations)
+
+        pg_patch_custom_annotations = {
+            "spec": {
+                "serviceAnnotations": {
+                    "annotation.key": "value",
+                    "alice": "bob",
+                }
+            }
+        }
+        k8s.api.custom_objects_api.patch_namespaced_custom_object(
+            "acid.zalan.do", "v1", "default", "postgresqls", "acid-minimal-cluster", pg_patch_custom_annotations)
+
+        annotations = {
+            "annotation.key": "value",
+            "foo": "bar",
+            "alice": "bob"
+        }
+
+        self.eventuallyTrue(lambda: k8s.check_service_annotations("cluster-name=acid-minimal-cluster,spilo-role=master", annotations), "Wrong annotations")
+        self.eventuallyTrue(lambda: k8s.check_service_annotations("cluster-name=acid-minimal-cluster,spilo-role=replica", annotations), "Wrong annotations")
+
+        # clean up
+        unpatch_custom_service_annotations = {
+            "data": {
+                "custom_service_annotations": "",
+            }
+        }
+        k8s.update_config(unpatch_custom_service_annotations)
+
+    @timeout_decorator.timeout(TEST_TIMEOUT_SEC)
+    def test_statefulset_annotation_propagation(self):
+        '''
+           Inject annotation to Postgresql CRD and check it's propagation to stateful set
+        '''
+        k8s = self.k8s
+        cluster_label = 'application=spilo,cluster-name=acid-minimal-cluster'
+
+        patch_sset_propagate_annotations = {
+            "data": {
+                "downscaler_annotations": "deployment-time,downscaler/*",
+                "inherited_annotations": "owned-by",
+            }
+        }
+        k8s.update_config(patch_sset_propagate_annotations)
+
+        pg_crd_annotations = {
+            "metadata": {
+                "annotations": {
+                    "deployment-time": "2020-04-30 12:00:00",
+                    "downscaler/downtime_replicas": "0",
+                    "owned-by": "acid",
+                },
+            }
+        }
+        k8s.api.custom_objects_api.patch_namespaced_custom_object(
+            "acid.zalan.do", "v1", "default", "postgresqls", "acid-minimal-cluster", pg_crd_annotations)
+
+        annotations = {
+            "deployment-time": "2020-04-30 12:00:00",
+            "downscaler/downtime_replicas": "0",
+            "owned-by": "acid",
+        }
+        self.eventuallyEqual(lambda: k8s.get_operator_state(), {"0": "idle"}, "Operator does not get in sync")
+        self.eventuallyTrue(lambda: k8s.check_statefulset_annotations(cluster_label, annotations), "Annotations missing")
+
+    @timeout_decorator.timeout(TEST_TIMEOUT_SEC)
+    @unittest.skip("Skipping this test until fixed")
+    def test_taint_based_eviction(self):
+        '''
+           Add taint "postgres=:NoExecute" to node with master. This must cause a failover.
+        '''
+        k8s = self.k8s
+        cluster_label = 'application=spilo,cluster-name=acid-minimal-cluster'
+
+        # verify we are in good state from potential previous tests
+        self.eventuallyEqual(lambda: k8s.count_running_pods(), 2, "No 2 pods running")
+        self.eventuallyEqual(lambda: len(k8s.get_patroni_running_members("acid-minimal-cluster-0")), 2, "Postgres status did not enter running")
+
+        # get nodes of master and replica(s) (expected target of new master)
+        master_nodes, replica_nodes = k8s.get_cluster_nodes()
+
+        self.assertNotEqual(master_nodes, [])
+        self.assertNotEqual(replica_nodes, [])
+
+        # taint node with postgres=:NoExecute to force failover
+        body = {
+            "spec": {
+                "taints": [
+                    {
+                        "effect": "NoExecute",
+                        "key": "postgres"
+                    }
+                ]
+            }
+        }
+
+        k8s.api.core_v1.patch_node(master_nodes[0], body)
+        self.eventuallyTrue(lambda: k8s.get_cluster_nodes()[0], replica_nodes)
+        self.assertNotEqual(lambda: k8s.get_cluster_nodes()[0], master_nodes)
+
+        # add toleration to pods
+        patch_toleration_config = {
+            "data": {
+                "toleration": "key:postgres,operator:Exists,effect:NoExecute"
+            }
+        }
+
+        k8s.update_config(patch_toleration_config, step="allow tainted nodes")
+
+        self.eventuallyEqual(lambda: k8s.count_running_pods(), 2, "No 2 pods running")
+        self.eventuallyEqual(lambda: len(k8s.get_patroni_running_members("acid-minimal-cluster-0")), 2, "Postgres status did not enter running")
+
+        # toggle pod anti affinity to move replica away from master node
+        nm, new_replica_nodes = k8s.get_cluster_nodes()
+        new_master_node = nm[0]
+        self.assert_distributed_pods(new_master_node, new_replica_nodes, cluster_label)
+
+    @timeout_decorator.timeout(TEST_TIMEOUT_SEC)
+    def test_zz_cluster_deletion(self):
+        '''
+           Test deletion with configured protection
+        '''
+        k8s = self.k8s
+        cluster_label = 'application=spilo,cluster-name=acid-minimal-cluster'
+
+        # configure delete protection
+        patch_delete_annotations = {
+            "data": {
+                "delete_annotation_date_key": "delete-date",
+                "delete_annotation_name_key": "delete-clustername"
+            }
+        }
+        k8s.update_config(patch_delete_annotations)
+        time.sleep(25)
+        self.eventuallyEqual(lambda: k8s.get_operator_state(), {"0": "idle"}, "Operator does not get in sync")
+
+        try:
+            # this delete attempt should be omitted because of missing annotations
+            k8s.api.custom_objects_api.delete_namespaced_custom_object(
+                "acid.zalan.do", "v1", "default", "postgresqls", "acid-minimal-cluster")
+            time.sleep(15)
+            self.eventuallyEqual(lambda: k8s.get_operator_state(), {"0": "idle"}, "Operator does not get in sync")
+
+            # check that pods and services are still there
+            k8s.wait_for_running_pods(cluster_label, 2)
+            k8s.wait_for_service(cluster_label)
+
+            # recreate Postgres cluster resource
+            k8s.create_with_kubectl("manifests/minimal-postgres-manifest.yaml")
+
+            # wait a little before proceeding
+            time.sleep(10)
+            self.eventuallyEqual(lambda: k8s.get_operator_state(), {"0": "idle"}, "Operator does not get in sync")
+
+            # add annotations to manifest
+            delete_date = datetime.today().strftime('%Y-%m-%d')
+            pg_patch_delete_annotations = {
+                "metadata": {
+                    "annotations": {
+                        "delete-date": delete_date,
+                        "delete-clustername": "acid-minimal-cluster",
+                    }
+                }
+            }
+            k8s.api.custom_objects_api.patch_namespaced_custom_object(
+                "acid.zalan.do", "v1", "default", "postgresqls", "acid-minimal-cluster", pg_patch_delete_annotations)
+            self.eventuallyEqual(lambda: k8s.get_operator_state(), {"0": "idle"}, "Operator does not get in sync")
+
+            # wait a little before proceeding
+            time.sleep(20)
+            k8s.wait_for_running_pods(cluster_label, 2)
+            k8s.wait_for_service(cluster_label)
+
+            # now delete process should be triggered
+            k8s.api.custom_objects_api.delete_namespaced_custom_object(
+                "acid.zalan.do", "v1", "default", "postgresqls", "acid-minimal-cluster")
+
+            self.eventuallyEqual(lambda: len(k8s.api.custom_objects_api.list_namespaced_custom_object(
+                "acid.zalan.do", "v1", "default", "postgresqls", label_selector="cluster-name=acid-minimal-cluster")["items"]), 0, "Manifest not deleted")
+
+            # check if everything has been deleted
+            self.eventuallyEqual(lambda: k8s.count_pods_with_label(cluster_label), 0, "Pods not deleted")
+            self.eventuallyEqual(lambda: k8s.count_services_with_label(cluster_label), 0, "Service not deleted")
+            self.eventuallyEqual(lambda: k8s.count_endpoints_with_label(cluster_label), 0, "Endpoints not deleted")
+            self.eventuallyEqual(lambda: k8s.count_statefulsets_with_label(cluster_label), 0, "Statefulset not deleted")
+            self.eventuallyEqual(lambda: k8s.count_deployments_with_label(cluster_label), 0, "Deployments not deleted")
+            self.eventuallyEqual(lambda: k8s.count_pdbs_with_label(cluster_label), 0, "Pod disruption budget not deleted")
+            self.eventuallyEqual(lambda: k8s.count_secrets_with_label(cluster_label), 0, "Secrets not deleted")
+
+        except timeout_decorator.TimeoutError:
+            print('Operator log: {}'.format(k8s.get_operator_log()))
+            raise
+
+        # reset configmap
+        patch_delete_annotations = {
+            "data": {
+                "delete_annotation_date_key": "",
+                "delete_annotation_name_key": ""
+            }
+        }
+        k8s.update_config(patch_delete_annotations)
+
+
     def get_failover_targets(self, master_node, replica_nodes):
         '''
            If all pods live on the same node, failover will happen to other worker(s)
