--- conflicted
+++ resolved
@@ -179,29 +179,14 @@
 
         # update the cluster-wide image of the logical backup pod
         image = "test-image-name"
-<<<<<<< HEAD
-        config_patch = {
+        patch_logical_backup_image = {
             "configuration": {
                 "logical_backup": {
                     "logical_backup_docker_image": image,
                 }
             }
         }
-        k8s.api.custom_objects_api.patch_namespaced_custom_object(
-            "acid.zalan.do", "v1", "default", "operatorconfigurations", "postgresql-operator-default-configuration", config_patch)
-
-        operator_pod = k8s.api.core_v1.list_namespaced_pod(
-            'default', label_selector="name=postgres-operator").items[0].metadata.name
-        k8s.api.core_v1.delete_namespaced_pod(operator_pod, "default")  # restart reloads the conf
-        k8s.wait_for_operator_pod_start()
-=======
-        patch_logical_backup_image = {
-            "data": {
-               "logical_backup_docker_image": image,
-            }
-        }
         k8s.update_config(patch_logical_backup_image)
->>>>>>> 97e0d6d3
 
         jobs = k8s.get_logical_backup_job().items
         actual_image = jobs[0].spec.job_template.spec.template.spec.containers[0].image
@@ -328,22 +313,21 @@
     def wait_for_logical_backup_job_creation(self):
         self.wait_for_logical_backup_job(expected_num_of_jobs=1)
 
-<<<<<<< HEAD
-    def apply_kustomization(self, path):
-        subprocess.run(["kubectl", "apply", "-k", path])
-=======
-    def update_config(self, config_map_patch):
-        self.api.core_v1.patch_namespaced_config_map("postgres-operator", "default", config_map_patch)
+    def update_config(self, patch):
+        k8s.api.custom_objects_api.patch_namespaced_custom_object(
+            "acid.zalan.do", "v1", "default", "operatorconfigurations", "postgresql-operator-default-configuration", patch)
 
         operator_pod = self.api.core_v1.list_namespaced_pod(
             'default', label_selector="name=postgres-operator").items[0].metadata.name
         self.api.core_v1.delete_namespaced_pod(operator_pod, "default")  # restart reloads the conf
         self.wait_for_operator_pod_start()
->>>>>>> 97e0d6d3
 
     def create_with_kubectl(self, path):
         subprocess.run(["kubectl", "create", "-f", path])
 
+    def apply_kustomization(self, path):
+        subprocess.run(["kubectl", "apply", "-k", path])
+
 
 if __name__ == '__main__':
     unittest.main()