import json
import unittest
import time
import timeout_decorator
import os
import yaml

from datetime import datetime
from kubernetes import client

from tests.k8s_api import K8s
from kubernetes.client.rest import ApiException

SPILO_CURRENT = "registry.opensource.zalan.do/acid/spilo-13-e2e:0.3"
SPILO_LAZY = "registry.opensource.zalan.do/acid/spilo-13-e2e:0.4"


def to_selector(labels):
    return ",".join(["=".join(lbl) for lbl in labels.items()])


def clean_list(values):
    # value is not stripped bytes, strip and convert to a string
    clean = lambda v: v.strip().decode()
    notNone = lambda v: v

    return list(filter(notNone, map(clean, values)))


class EndToEndTestCase(unittest.TestCase):
    '''
    Test interaction of the operator with multiple K8s components.
    '''

    # `kind` pods may stuck in the `Terminating` phase for a few minutes; hence high test timeout
    TEST_TIMEOUT_SEC = 600

    def eventuallyEqual(self, f, x, m, retries=60, interval=2):
        while True:
            try:
                y = f()
                self.assertEqual(y, x, m.format(y))
                return True
            except AssertionError:
                retries = retries - 1
                if not retries > 0:
                    raise
                time.sleep(interval)

    def eventuallyNotEqual(self, f, x, m, retries=60, interval=2):
        while True:
            try:
                y = f()
                self.assertNotEqual(y, x, m.format(y))
                return True
            except AssertionError:
                retries = retries - 1
                if not retries > 0:
                    raise
                time.sleep(interval)

    def eventuallyTrue(self, f, m, retries=60, interval=2):
        while True:
            try:
                self.assertTrue(f(), m)
                return True
            except AssertionError:
                retries = retries - 1
                if not retries > 0:
                    raise
                time.sleep(interval)

    @classmethod
    @timeout_decorator.timeout(TEST_TIMEOUT_SEC)
    def setUpClass(cls):
        '''
        Deploy operator to a "kind" cluster created by run.sh using examples from /manifests.
        This operator deployment is to be shared among all tests.

        run.sh deletes the 'kind' cluster after successful run along with all operator-related entities.
        In the case of test failure the cluster will stay to enable manual examination;
        next invocation of "make test" will re-create it.
        '''
        print("Test Setup being executed")

        # set a single K8s wrapper for all tests
        k8s = cls.k8s = K8s()

        # remove existing local storage class and create hostpath class
        try:
            k8s.api.storage_v1_api.delete_storage_class("standard")
        except ApiException as e:
            print("Failed to delete the 'standard' storage class: {0}".format(e))

        # operator deploys pod service account there on start up
        # needed for test_multi_namespace_support()
        cls.test_namespace = "test"
        try:
            v1_namespace = client.V1Namespace(metadata=client.V1ObjectMeta(name=cls.test_namespace))
            k8s.api.core_v1.create_namespace(v1_namespace)
        except ApiException as e:
            print("Failed to create the '{0}' namespace: {1}".format(cls.test_namespace, e))

        # submit the most recent operator image built on the Docker host
        with open("manifests/postgres-operator.yaml", 'r+') as f:
            operator_deployment = yaml.safe_load(f)
            operator_deployment["spec"]["template"]["spec"]["containers"][0]["image"] = os.environ['OPERATOR_IMAGE']

        with open("manifests/postgres-operator.yaml", 'w') as f:
            yaml.dump(operator_deployment, f, Dumper=yaml.Dumper)

        with open("manifests/configmap.yaml", 'r+') as f:
            configmap = yaml.safe_load(f)
            configmap["data"]["workers"] = "1"
            configmap["data"]["docker_image"] = SPILO_CURRENT

        with open("manifests/configmap.yaml", 'w') as f:
            yaml.dump(configmap, f, Dumper=yaml.Dumper)

        for filename in ["operator-service-account-rbac.yaml",
                         "postgresql.crd.yaml",
                         "operatorconfiguration.crd.yaml",
                         "postgresteam.crd.yaml",
                         "configmap.yaml",
                         "postgres-operator.yaml",
                         "api-service.yaml",
                         "infrastructure-roles.yaml",
                         "infrastructure-roles-new.yaml",
                         "custom-team-membership.yaml",
                         "e2e-storage-class.yaml"]:
            result = k8s.create_with_kubectl("manifests/" + filename)
            print("stdout: {}, stderr: {}".format(result.stdout, result.stderr))

        k8s.wait_for_operator_pod_start()

        # reset taints and tolerations
        k8s.api.core_v1.patch_node("postgres-operator-e2e-tests-worker", {"spec": {"taints": []}})
        k8s.api.core_v1.patch_node("postgres-operator-e2e-tests-worker2", {"spec": {"taints": []}})

        # make sure we start a new operator on every new run,
        # this tackles the problem when kind is reused
        # and the Docker image is in fact changed (dirty one)

        k8s.update_config({}, step="TestSuite Startup")

        actual_operator_image = k8s.api.core_v1.list_namespaced_pod(
            'default', label_selector='name=postgres-operator').items[0].spec.containers[0].image
        print("Tested operator image: {}".format(actual_operator_image))  # shows up after tests finish

        result = k8s.create_with_kubectl("manifests/minimal-postgres-manifest.yaml")
        print('stdout: {}, stderr: {}'.format(result.stdout, result.stderr))
        try:
            k8s.wait_for_pod_start('spilo-role=master')
            k8s.wait_for_pod_start('spilo-role=replica')
        except timeout_decorator.TimeoutError:
            print('Operator log: {}'.format(k8s.get_operator_log()))
            raise

    @timeout_decorator.timeout(TEST_TIMEOUT_SEC)
    def test_additional_pod_capabilities(self):
        '''
           Extend postgres container capabilities
        '''
        cluster_label = 'application=spilo,cluster-name=acid-minimal-cluster'
        capabilities = ["SYS_NICE","CHOWN"]
        patch_capabilities = {
            "data": {
                "additional_pod_capabilities": ','.join(capabilities),
            },
        }
        self.k8s.update_config(patch_capabilities)
        self.eventuallyEqual(lambda: self.k8s.get_operator_state(), {"0": "idle"},
                             "Operator does not get in sync")
        
        self.eventuallyEqual(lambda: self.k8s.count_pods_with_container_capabilities(capabilities, cluster_label),
                             2, "Container capabilities not updated")

    @timeout_decorator.timeout(TEST_TIMEOUT_SEC)
    def test_additional_teams_and_members(self):
        '''
           Test PostgresTeam CRD with extra teams and members
        '''
        # enable PostgresTeam CRD and lower resync
        enable_postgres_team_crd = {
            "data": {
                "enable_postgres_team_crd": "true",
                "resync_period": "15s",
            },
        }
        self.k8s.update_config(enable_postgres_team_crd)
        self.eventuallyEqual(lambda: self.k8s.get_operator_state(), {"0": "idle"},
                             "Operator does not get in sync")
        
        self.k8s.api.custom_objects_api.patch_namespaced_custom_object(
        'acid.zalan.do', 'v1', 'default',
        'postgresteams', 'custom-team-membership',
        {
            'spec': {
                'additionalTeams': {
                    'acid': [
                        'e2e'
                    ]
                },
                'additionalMembers': {
                    'e2e': [
                        'kind'
                    ]
                }
            }
        })

        # make sure we let one sync pass and the new user being added
        time.sleep(15)

        leader = self.k8s.get_cluster_leader_pod('acid-minimal-cluster')
        user_query = """
            SELECT usename
              FROM pg_catalog.pg_user
             WHERE usename IN ('elephant', 'kind');
        """
        users = self.query_database(leader.metadata.name, "postgres", user_query)
        self.eventuallyEqual(lambda: len(users), 2, 
            "Not all additional users found in database: {}".format(users))

        # revert config change
        revert_resync = {
            "data": {
                "resync_period": "30m",
            },
        }
        self.k8s.update_config(revert_resync)
        self.eventuallyEqual(lambda: self.k8s.get_operator_state(), {"0": "idle"},
                             "Operator does not get in sync")

    @timeout_decorator.timeout(TEST_TIMEOUT_SEC)
    def test_overwrite_pooler_deployment(self):
        self.k8s.create_with_kubectl("manifests/minimal-fake-pooler-deployment.yaml")
        self.eventuallyEqual(lambda: self.k8s.get_operator_state(), {"0": "idle"}, "Operator does not get in sync")
        self.eventuallyEqual(lambda: self.k8s.get_deployment_replica_count(name="acid-minimal-cluster-pooler"), 1,
                             "Initial broken deployment not rolled out")

        self.k8s.api.custom_objects_api.patch_namespaced_custom_object(
        'acid.zalan.do', 'v1', 'default',
        'postgresqls', 'acid-minimal-cluster',
        {
            'spec': {
                'enableConnectionPooler': True
            }
        })

        self.eventuallyEqual(lambda: self.k8s.get_operator_state(), {"0": "idle"}, "Operator does not get in sync")
        self.eventuallyEqual(lambda: self.k8s.get_deployment_replica_count(name="acid-minimal-cluster-pooler"), 2,
                             "Operator did not succeed in overwriting labels")

        self.k8s.api.custom_objects_api.patch_namespaced_custom_object(
        'acid.zalan.do', 'v1', 'default',
        'postgresqls', 'acid-minimal-cluster',
        {
            'spec': {
                'enableConnectionPooler': False
            }
        })

        self.eventuallyEqual(lambda: self.k8s.get_operator_state(), {"0": "idle"}, "Operator does not get in sync")
        self.eventuallyEqual(lambda: self.k8s.count_running_pods("connection-pooler=acid-minimal-cluster-pooler"),
                             0, "Pooler pods not scaled down")


    @timeout_decorator.timeout(TEST_TIMEOUT_SEC)
    def test_enable_disable_connection_pooler(self):
        '''
        For a database without connection pooler, then turns it on, scale up,
        turn off and on again. Test with different ways of doing this (via
        enableConnectionPooler or connectionPooler configuration section). At
        the end turn connection pooler off to not interfere with other tests.
        '''
        k8s = self.k8s
        self.eventuallyEqual(lambda: k8s.get_operator_state(), {"0": "idle"}, "Operator does not get in sync")

        k8s.api.custom_objects_api.patch_namespaced_custom_object(
            'acid.zalan.do', 'v1', 'default',
            'postgresqls', 'acid-minimal-cluster',
            {
                'spec': {
                    'enableConnectionPooler': True,
                    'enableReplicaConnectionPooler': True,
                }
            })

        self.eventuallyEqual(lambda: k8s.get_deployment_replica_count(), 2,
                             "Deployment replicas is 2 default")
        self.eventuallyEqual(lambda: k8s.count_running_pods(
                            "connection-pooler=acid-minimal-cluster-pooler"),
                            2, "No pooler pods found")
        self.eventuallyEqual(lambda: k8s.count_running_pods(
                            "connection-pooler=acid-minimal-cluster-pooler-repl"),
                            2, "No pooler replica pods found")
        self.eventuallyEqual(lambda: k8s.count_services_with_label(
                            'application=db-connection-pooler,cluster-name=acid-minimal-cluster'),
                            2, "No pooler service found")
        self.eventuallyEqual(lambda: k8s.count_secrets_with_label('application=db-connection-pooler,cluster-name=acid-minimal-cluster'),
                             1, "Pooler secret not created")

        # Turn off only master connection pooler
        k8s.api.custom_objects_api.patch_namespaced_custom_object(
            'acid.zalan.do', 'v1', 'default',
            'postgresqls', 'acid-minimal-cluster',
            {
                'spec': {
                    'enableConnectionPooler': False,
                    'enableReplicaConnectionPooler': True,
                }
            })

        self.eventuallyEqual(lambda: k8s.get_operator_state(), {"0": "idle"},
                             "Operator does not get in sync")
        self.eventuallyEqual(lambda: k8s.get_deployment_replica_count(name="acid-minimal-cluster-pooler-repl"), 2,
                             "Deployment replicas is 2 default")
        self.eventuallyEqual(lambda: k8s.count_running_pods(
                             "connection-pooler=acid-minimal-cluster-pooler"),
                             0, "Master pooler pods not deleted")
        self.eventuallyEqual(lambda: k8s.count_running_pods(
                             "connection-pooler=acid-minimal-cluster-pooler-repl"),
                             2, "Pooler replica pods not found")
        self.eventuallyEqual(lambda: k8s.count_services_with_label(
                             'application=db-connection-pooler,cluster-name=acid-minimal-cluster'),
                             1, "No pooler service found")
        self.eventuallyEqual(lambda: k8s.count_secrets_with_label('application=db-connection-pooler,cluster-name=acid-minimal-cluster'),
                             1, "Secret not created")

        # Turn off only replica connection pooler
        k8s.api.custom_objects_api.patch_namespaced_custom_object(
            'acid.zalan.do', 'v1', 'default',
            'postgresqls', 'acid-minimal-cluster',
            {
                'spec': {
                    'enableConnectionPooler': True,
                    'enableReplicaConnectionPooler': False,
                }
            })

        self.eventuallyEqual(lambda: k8s.get_operator_state(), {"0": "idle"},
                             "Operator does not get in sync")
        self.eventuallyEqual(lambda: k8s.get_deployment_replica_count(), 2,
                             "Deployment replicas is 2 default")
        self.eventuallyEqual(lambda: k8s.count_running_pods("connection-pooler=acid-minimal-cluster-pooler"),
                             2, "Master pooler pods not found")
        self.eventuallyEqual(lambda: k8s.count_running_pods("connection-pooler=acid-minimal-cluster-pooler-repl"),
                             0, "Pooler replica pods not deleted")
        self.eventuallyEqual(lambda: k8s.count_services_with_label('application=db-connection-pooler,cluster-name=acid-minimal-cluster'),
                             1, "No pooler service found")
        self.eventuallyEqual(lambda: k8s.count_secrets_with_label('application=db-connection-pooler,cluster-name=acid-minimal-cluster'),
                             1, "Secret not created")

        # scale up connection pooler deployment
        k8s.api.custom_objects_api.patch_namespaced_custom_object(
            'acid.zalan.do', 'v1', 'default',
            'postgresqls', 'acid-minimal-cluster',
            {
                'spec': {
                    'connectionPooler': {
                        'numberOfInstances': 3,
                    },
                }
            })

        self.eventuallyEqual(lambda: k8s.get_deployment_replica_count(), 3,
                             "Deployment replicas is scaled to 3")
        self.eventuallyEqual(lambda: k8s.count_running_pods("connection-pooler=acid-minimal-cluster-pooler"),
                             3, "Scale up of pooler pods does not work")

        # turn it off, keeping config should be overwritten by false
        k8s.api.custom_objects_api.patch_namespaced_custom_object(
            'acid.zalan.do', 'v1', 'default',
            'postgresqls', 'acid-minimal-cluster',
            {
                'spec': {
                    'enableConnectionPooler': False,
                    'enableReplicaConnectionPooler': False,
                }
            })

        self.eventuallyEqual(lambda: k8s.count_running_pods("connection-pooler=acid-minimal-cluster-pooler"),
                             0, "Pooler pods not scaled down")
        self.eventuallyEqual(lambda: k8s.count_services_with_label('application=db-connection-pooler,cluster-name=acid-minimal-cluster'),
                             0, "Pooler service not removed")
        self.eventuallyEqual(lambda: k8s.count_secrets_with_label('application=spilo,cluster-name=acid-minimal-cluster'),
                             4, "Secrets not deleted")

        # Verify that all the databases have pooler schema installed.
        # Do this via psql, since otherwise we need to deal with
        # credentials.
        db_list = []

<<<<<<< HEAD
        leader = k8s.get_cluster_leader_pod()
        dbListQuery = "select datname from pg_database"
        schemasQuery = """
=======
        leader = k8s.get_cluster_leader_pod('acid-minimal-cluster')
        schemas_query = """
>>>>>>> 41858a70
            select schema_name
            from information_schema.schemata
            where schema_name = 'pooler'
        """

        db_list = self.list_databases(leader.metadata.name)
        for db in db_list:
            self.eventuallyNotEqual(lambda: len(self.query_database(leader.metadata.name, db, schemas_query)), 0, 
                "Pooler schema not found in database {}".format(db))

        # remove config section to make test work next time
        k8s.api.custom_objects_api.patch_namespaced_custom_object(
            'acid.zalan.do', 'v1', 'default',
            'postgresqls', 'acid-minimal-cluster',
            {
                'spec': {
                    'connectionPooler': None,
                    'EnableReplicaConnectionPooler': False,
                }
            })

    @timeout_decorator.timeout(TEST_TIMEOUT_SEC)
    def test_enable_load_balancer(self):
        '''
        Test if services are updated when enabling/disabling load balancers in Postgres manifest
        '''

        k8s = self.k8s
        cluster_label = 'application=spilo,cluster-name=acid-minimal-cluster,spilo-role={}'

        self.eventuallyEqual(lambda: k8s.get_service_type(cluster_label.format("master")),
                             'ClusterIP',
                             "Expected ClusterIP type initially, found {}")

        try:
            # enable load balancer services
            pg_patch_enable_lbs = {
                "spec": {
                    "enableMasterLoadBalancer": True,
                    "enableReplicaLoadBalancer": True
                }
            }
            k8s.api.custom_objects_api.patch_namespaced_custom_object(
                "acid.zalan.do", "v1", "default", "postgresqls", "acid-minimal-cluster", pg_patch_enable_lbs)

            self.eventuallyEqual(lambda: k8s.get_service_type(cluster_label.format("master")),
                                 'LoadBalancer',
                                 "Expected LoadBalancer service type for master, found {}")

            self.eventuallyEqual(lambda: k8s.get_service_type(cluster_label.format("replica")),
                                 'LoadBalancer',
                                 "Expected LoadBalancer service type for master, found {}")

            # disable load balancer services again
            pg_patch_disable_lbs = {
                "spec": {
                    "enableMasterLoadBalancer": False,
                    "enableReplicaLoadBalancer": False
                }
            }
            k8s.api.custom_objects_api.patch_namespaced_custom_object(
                "acid.zalan.do", "v1", "default", "postgresqls", "acid-minimal-cluster", pg_patch_disable_lbs)

            self.eventuallyEqual(lambda: k8s.get_service_type(cluster_label.format("master")),
                                 'ClusterIP',
                                 "Expected LoadBalancer service type for master, found {}")

            self.eventuallyEqual(lambda: k8s.get_service_type(cluster_label.format("replica")),
                                 'ClusterIP',
                                 "Expected LoadBalancer service type for master, found {}")

        except timeout_decorator.TimeoutError:
            print('Operator log: {}'.format(k8s.get_operator_log()))
            raise

    @timeout_decorator.timeout(TEST_TIMEOUT_SEC)
    def test_infrastructure_roles(self):
        '''
            Test using external secrets for infrastructure roles
        '''
        k8s = self.k8s
        # update infrastructure roles description
        secret_name = "postgresql-infrastructure-roles"
        roles = "secretname: postgresql-infrastructure-roles-new, userkey: user,"\
                "rolekey: memberof, passwordkey: password, defaultrolevalue: robot_zmon"
        patch_infrastructure_roles = {
            "data": {
                "infrastructure_roles_secret_name": secret_name,
                "infrastructure_roles_secrets": roles,
            },
        }
        k8s.update_config(patch_infrastructure_roles)
        self.eventuallyEqual(lambda: k8s.get_operator_state(), {"0": "idle"},
                             "Operator does not get in sync")

        try:
            # check that new roles are represented in the config by requesting the
            # operator configuration via API

            def verify_role():
                try:
                    operator_pod = k8s.get_operator_pod()
                    get_config_cmd = "wget --quiet -O - localhost:8080/config"
                    result = k8s.exec_with_kubectl(operator_pod.metadata.name,
                                                   get_config_cmd)
                    try:
                        roles_dict = (json.loads(result.stdout)
                                          .get("controller", {})
                                          .get("InfrastructureRoles"))
                    except:
                        return False

                    if "robot_zmon_acid_monitoring_new" in roles_dict:
                        role = roles_dict["robot_zmon_acid_monitoring_new"]
                        role.pop("Password", None)
                        self.assertDictEqual(role, {
                            "Name": "robot_zmon_acid_monitoring_new",
                            "Flags": None,
                            "MemberOf": ["robot_zmon"],
                            "Parameters": None,
                            "AdminRole": "",
                            "Origin": 2,
                        })
                        return True
                except:
                    pass

                return False

            self.eventuallyTrue(verify_role, "infrastructure role setup is not loaded")

        except timeout_decorator.TimeoutError:
            print('Operator log: {}'.format(k8s.get_operator_log()))
            raise

    @timeout_decorator.timeout(TEST_TIMEOUT_SEC)
    def test_lazy_spilo_upgrade(self):
        '''
        Test lazy upgrade for the Spilo image: operator changes a stateful set
        but lets pods run with the old image until they are recreated for
        reasons other than operator's activity. That works because the operator
        configures stateful sets to use "onDelete" pod update policy.

        The test covers:
        1) enabling lazy upgrade in existing operator deployment
        2) forcing the normal rolling upgrade by changing the operator
        configmap and restarting its pod
        '''

        k8s = self.k8s

        pod0 = 'acid-minimal-cluster-0'
        pod1 = 'acid-minimal-cluster-1'

        self.eventuallyEqual(lambda: k8s.count_running_pods(), 2,
                             "No 2 pods running")
        self.eventuallyEqual(lambda: len(k8s.get_patroni_running_members(pod0)),
                             2, "Postgres status did not enter running")

        patch_lazy_spilo_upgrade = {
            "data": {
                "docker_image": SPILO_CURRENT,
                "enable_lazy_spilo_upgrade": "false"
            }
        }
        k8s.update_config(patch_lazy_spilo_upgrade,
                          step="Init baseline image version")

        self.eventuallyEqual(lambda: k8s.get_statefulset_image(), SPILO_CURRENT,
                             "Statefulset not updated initially")
        self.eventuallyEqual(lambda: k8s.count_running_pods(), 2,
                             "No 2 pods running")
        self.eventuallyEqual(lambda: len(k8s.get_patroni_running_members(pod0)),
                             2, "Postgres status did not enter running")

        self.eventuallyEqual(lambda: k8s.get_effective_pod_image(pod0),
                             SPILO_CURRENT, "Rolling upgrade was not executed")
        self.eventuallyEqual(lambda: k8s.get_effective_pod_image(pod1),
                             SPILO_CURRENT, "Rolling upgrade was not executed")

        # update docker image in config and enable the lazy upgrade
        conf_image = SPILO_LAZY
        patch_lazy_spilo_upgrade = {
            "data": {
                "docker_image": conf_image,
                "enable_lazy_spilo_upgrade": "true"
            }
        }
        k8s.update_config(patch_lazy_spilo_upgrade,
                          step="patch image and lazy upgrade")
        self.eventuallyEqual(lambda: k8s.get_statefulset_image(), conf_image,
                             "Statefulset not updated to next Docker image")

        try:
            # restart the pod to get a container with the new image
            k8s.api.core_v1.delete_namespaced_pod(pod0, 'default')

            # verify only pod-0 which was deleted got new image from statefulset
            self.eventuallyEqual(lambda: k8s.get_effective_pod_image(pod0),
                                 conf_image, "Delete pod-0 did not get new spilo image")
            self.eventuallyEqual(lambda: k8s.count_running_pods(), 2,
                                 "No two pods running after lazy rolling upgrade")
            self.eventuallyEqual(lambda: len(k8s.get_patroni_running_members(pod0)),
                                 2, "Postgres status did not enter running")
            self.assertNotEqual(lambda: k8s.get_effective_pod_image(pod1),
                                SPILO_CURRENT,
                                "pod-1 should not have change Docker image to {}".format(SPILO_CURRENT))

            # clean up
            unpatch_lazy_spilo_upgrade = {
                "data": {
                    "enable_lazy_spilo_upgrade": "false",
                }
            }
            k8s.update_config(unpatch_lazy_spilo_upgrade, step="patch lazy upgrade")

            # at this point operator will complete the normal rolling upgrade
            # so we additionally test if disabling the lazy upgrade - forcing the normal rolling upgrade - works
            self.eventuallyEqual(lambda: k8s.get_effective_pod_image(pod0),
                                 conf_image, "Rolling upgrade was not executed",
                                 50, 3)
            self.eventuallyEqual(lambda: k8s.get_effective_pod_image(pod1),
                                 conf_image, "Rolling upgrade was not executed",
                                 50, 3)
            self.eventuallyEqual(lambda: len(k8s.get_patroni_running_members(pod0)),
                                 2, "Postgres status did not enter running")

        except timeout_decorator.TimeoutError:
            print('Operator log: {}'.format(k8s.get_operator_log()))
            raise

    @timeout_decorator.timeout(TEST_TIMEOUT_SEC)
    def test_logical_backup_cron_job(self):
        '''
        Ensure we can (a) create the cron job at user request for a specific PG cluster
                      (b) update the cluster-wide image for the logical backup pod
                      (c) delete the job at user request

        Limitations:
        (a) Does not run the actual batch job because there is no S3 mock to upload backups to
        (b) Assumes 'acid-minimal-cluster' exists as defined in setUp
        '''

        k8s = self.k8s

        # create the cron job
        schedule = "7 7 7 7 *"
        pg_patch_enable_backup = {
            "spec": {
                "enableLogicalBackup": True,
                "logicalBackupSchedule": schedule
            }
        }
        k8s.api.custom_objects_api.patch_namespaced_custom_object(
            "acid.zalan.do", "v1", "default", "postgresqls", "acid-minimal-cluster", pg_patch_enable_backup)

        try:
            self.eventuallyEqual(lambda: len(k8s.get_logical_backup_job().items), 1, "failed to create logical backup job")

            job = k8s.get_logical_backup_job().items[0]
            self.assertEqual(job.metadata.name, "logical-backup-acid-minimal-cluster",
                             "Expected job name {}, found {}"
                             .format("logical-backup-acid-minimal-cluster", job.metadata.name))
            self.assertEqual(job.spec.schedule, schedule,
                             "Expected {} schedule, found {}"
                             .format(schedule, job.spec.schedule))

            # update the cluster-wide image of the logical backup pod
            image = "test-image-name"
            patch_logical_backup_image = {
                "data": {
                    "logical_backup_docker_image": image,
                }
            }
            k8s.update_config(patch_logical_backup_image, step="patch logical backup image")

            def get_docker_image():
                jobs = k8s.get_logical_backup_job().items
                return jobs[0].spec.job_template.spec.template.spec.containers[0].image

            self.eventuallyEqual(get_docker_image, image,
                                 "Expected job image {}, found {}".format(image, "{}"))

            # delete the logical backup cron job
            pg_patch_disable_backup = {
                "spec": {
                    "enableLogicalBackup": False,
                }
            }
            k8s.api.custom_objects_api.patch_namespaced_custom_object(
                "acid.zalan.do", "v1", "default", "postgresqls", "acid-minimal-cluster", pg_patch_disable_backup)

            self.eventuallyEqual(lambda: len(k8s.get_logical_backup_job().items), 0, "failed to create logical backup job")

        except timeout_decorator.TimeoutError:
            print('Operator log: {}'.format(k8s.get_operator_log()))
            raise

        # ensure cluster is healthy after tests
        self.eventuallyEqual(lambda: len(k8s.get_patroni_running_members("acid-minimal-cluster-0")), 2, "Postgres status did not enter running")

    @timeout_decorator.timeout(TEST_TIMEOUT_SEC)
    def test_min_resource_limits(self):
        '''
        Lower resource limits below configured minimum and let operator fix it
        '''
        k8s = self.k8s
        # self.eventuallyEqual(lambda: k8s.pg_get_status(), "Running", "Cluster not healthy at start")

        # configure minimum boundaries for CPU and memory limits
        minCPULimit = '503m'
        minMemoryLimit = '502Mi'

        patch_min_resource_limits = {
            "data": {
                "min_cpu_limit": minCPULimit,
                "min_memory_limit": minMemoryLimit
            }
        }
        k8s.update_config(patch_min_resource_limits, "Minimum resource test")

        # lower resource limits below minimum
        pg_patch_resources = {
            "spec": {
                "resources": {
                    "requests": {
                        "cpu": "10m",
                        "memory": "50Mi"
                    },
                    "limits": {
                        "cpu": "200m",
                        "memory": "200Mi"
                    }
                }
            }
        }
        k8s.api.custom_objects_api.patch_namespaced_custom_object(
<<<<<<< HEAD
            "acid.zalan.do", "v1", "default", "postgresqls", "acid-minimal-cluster", pg_patch_resources)

        k8s.update_config(patch_min_resource_limits, "Minimum resource test")
=======
            "acid.zalan.do", "v1", "default", "postgresqls", "acid-minimal-cluster", pg_patch_resources)          
        self.eventuallyEqual(lambda: k8s.get_operator_state(), {"0": "idle"}, "Operator does not get in sync")
>>>>>>> 41858a70

        self.eventuallyEqual(lambda: k8s.count_running_pods(), 2, "No two pods running after lazy rolling upgrade")
        self.eventuallyEqual(lambda: len(k8s.get_patroni_running_members()), 2, "Postgres status did not enter running")

        def verify_pod_limits():
            pods = k8s.api.core_v1.list_namespaced_pod('default', label_selector="cluster-name=acid-minimal-cluster,application=spilo").items
            if len(pods) < 2:
                return False

            r = pods[0].spec.containers[0].resources.limits['memory'] == minMemoryLimit
            r = r and pods[0].spec.containers[0].resources.limits['cpu'] == minCPULimit
            r = r and pods[1].spec.containers[0].resources.limits['memory'] == minMemoryLimit
            r = r and pods[1].spec.containers[0].resources.limits['cpu'] == minCPULimit
            return r

        self.eventuallyTrue(verify_pod_limits, "Pod limits where not adjusted")

    @classmethod
    def setUp(cls):
        pass

    @timeout_decorator.timeout(TEST_TIMEOUT_SEC)
    def test_multi_namespace_support(self):
        '''
        Create a customized Postgres cluster in a non-default namespace.
        '''
        k8s = self.k8s

        with open("manifests/complete-postgres-manifest.yaml", 'r+') as f:
            pg_manifest = yaml.safe_load(f)
            pg_manifest["metadata"]["namespace"] = self.test_namespace
            yaml.dump(pg_manifest, f, Dumper=yaml.Dumper)

        try:
            k8s.create_with_kubectl("manifests/complete-postgres-manifest.yaml")
            k8s.wait_for_pod_start("spilo-role=master", self.test_namespace)
            self.assert_master_is_unique(self.test_namespace, "acid-test-cluster")

        except timeout_decorator.TimeoutError:
            print('Operator log: {}'.format(k8s.get_operator_log()))
            raise
        finally:
            # delete the new cluster so that the k8s_api.get_operator_state works correctly in subsequent tests
            # ideally we should delete the 'test' namespace here but
            # the pods inside the namespace stuck in the Terminating state making the test time out
            k8s.api.custom_objects_api.delete_namespaced_custom_object(
                "acid.zalan.do", "v1", self.test_namespace, "postgresqls", "acid-test-cluster")
            time.sleep(5)

    @timeout_decorator.timeout(TEST_TIMEOUT_SEC)
    def test_rolling_update_flag(self):
        '''
            Add rolling update flag to only the master and see it failing over
        '''
        k8s = self.k8s
        cluster_label = 'application=spilo,cluster-name=acid-minimal-cluster'

        # verify we are in good state from potential previous tests
        self.eventuallyEqual(lambda: k8s.count_running_pods(), 2, "No 2 pods running")

        # get nodes of master and replica(s) (expected target of new master)
        _, replica_nodes = k8s.get_pg_nodes(cluster_label)

        # rolling update annotation
        flag = {
            "metadata": {
                "annotations": {
                    "zalando-postgres-operator-rolling-update-required": "true",
                }
            }
        }

        try:
            podsList = k8s.api.core_v1.list_namespaced_pod('default', label_selector=cluster_label)
            for pod in podsList.items:
                # add flag only to the master to make it appear to the operator as a leftover from a rolling update
                if pod.metadata.labels.get('spilo-role') == 'master':
                    old_creation_timestamp = pod.metadata.creation_timestamp
                    k8s.patch_pod(flag, pod.metadata.name, pod.metadata.namespace)
                # operator will perform a switchover to an existing replica before recreating the master pod
                else:
                    switchover_target = pod.metadata.name

            # do not wait until the next sync
            k8s.delete_operator_pod()

            # operator should now recreate the master pod and do a switchover before
            k8s.wait_for_pod_failover(replica_nodes, 'spilo-role=master,' + cluster_label)

            # check if the former replica is now the new master
            leader = k8s.get_cluster_leader_pod()
            self.eventuallyEqual(lambda: leader.metadata.name, switchover_target, "Rolling update flag did not trigger switchover")

            # check that the old master has been recreated
            k8s.wait_for_pod_start('spilo-role=replica,' + cluster_label)
            replica = k8s.get_cluster_replica_pod()
            self.assertTrue(replica.metadata.creation_timestamp > old_creation_timestamp, "Old master pod was not recreated")


        except timeout_decorator.TimeoutError:
            print('Operator log: {}'.format(k8s.get_operator_log()))
            raise

    @timeout_decorator.timeout(TEST_TIMEOUT_SEC)
    def test_rolling_update_label_timeout(self):
        '''
            Simulate case when replica does not receive label in time and rolling update does not finish
        '''
        k8s = self.k8s
        cluster_label = 'application=spilo,cluster-name=acid-minimal-cluster'
        flag = "zalando-postgres-operator-rolling-update-required"

        # verify we are in good state from potential previous tests
        self.eventuallyEqual(lambda: k8s.count_running_pods(), 2, "No 2 pods running")

        # get nodes of master and replica(s) (expected target of new master)
        _, replica_nodes = k8s.get_pg_nodes(cluster_label)

        # rolling update annotation
        rolling_update_flag = {
            "metadata": {
                "annotations": {
                    flag: "true",
                }
            }
        }

        # make pod_label_wait_timeout so short that rolling update fails on first try
        # temporarily lower resync interval to simulate that pods get healthy in between SYNCs
        patch_resync_config = {
            "data": {
                "pod_label_wait_timeout": "2s",
                "resync_period": "20s",
            }
        }

        try:
            # patch both pods for rolling update
            podList = k8s.api.core_v1.list_namespaced_pod('default', label_selector=cluster_label)
            for pod in podList.items:
                k8s.patch_pod(rolling_update_flag, pod.metadata.name, pod.metadata.namespace)
                if pod.metadata.labels.get('spilo-role') == 'replica':
                    switchover_target = pod.metadata.name

            # update config and restart operator
            k8s.update_config(patch_resync_config, "update resync interval and pod_label_wait_timeout")

            # operator should now recreate the replica pod first and do a switchover after
            k8s.wait_for_pod_start('spilo-role=replica,' + cluster_label)

            # pod_label_wait_timeout should have been exceeded hence the rolling update is continued on next sync
            # check if the cluster state is "SyncFailed"
            self.eventuallyEqual(lambda: k8s.pg_get_status(), "SyncFailed", "Expected SYNC event to fail")

            # wait for next sync, replica should be running normally by now and be ready for switchover
            time.sleep(10)
            k8s.wait_for_pod_failover(replica_nodes, 'spilo-role=master,' + cluster_label)

            # check if the former replica is now the new master
            leader = k8s.get_cluster_leader_pod()
            self.eventuallyEqual(lambda: leader.metadata.name, switchover_target, "Rolling update flag did not trigger switchover")

            # wait for the old master to get restarted
            k8s.wait_for_pod_start('spilo-role=replica,' + cluster_label)

            # status should again be "SyncFailed" but turn into "Running" on the next sync
            time.sleep(10)
            self.eventuallyEqual(lambda: k8s.pg_get_status(), "Running", "Expected running cluster after two syncs")

            # rolling update should be gone now
            podList = k8s.api.core_v1.list_namespaced_pod('default', label_selector=cluster_label)
            for pod in podList.items:
                self.assertTrue(flag not in pod.metadata.annotations, 
                    "Rolling update flag still present on pod {}".format(pod.metadata.name))

            # revert config changes
            patch_resync_config = {
                "data": {
                    "pod_label_wait_timeout": "10m",
                    "resync_period": "30m",
                }
            }
            k8s.update_config(patch_resync_config, "revert resync interval and pod_label_wait_timeout")


        except timeout_decorator.TimeoutError:
            print('Operator log: {}'.format(k8s.get_operator_log()))
            raise

    @timeout_decorator.timeout(TEST_TIMEOUT_SEC)
    def test_zz_node_readiness_label(self):
        '''
           Remove node readiness label from master node. This must cause a failover.
        '''
        k8s = self.k8s
        cluster_label = 'application=spilo,cluster-name=acid-minimal-cluster'
        readiness_label = 'lifecycle-status'
        readiness_value = 'ready'

        try:
            # get nodes of master and replica(s) (expected target of new master)
            current_master_node, current_replica_nodes = k8s.get_pg_nodes(cluster_label)
            num_replicas = len(current_replica_nodes)
            failover_targets = self.get_failover_targets(current_master_node, current_replica_nodes)

            # add node_readiness_label to potential failover nodes
            patch_readiness_label = {
                "metadata": {
                    "labels": {
                        readiness_label: readiness_value
                    }
                }
            }
            self.assertTrue(len(failover_targets) > 0, "No failover targets available")
            for failover_target in failover_targets:
                k8s.api.core_v1.patch_node(failover_target, patch_readiness_label)

            # define node_readiness_label in config map which should trigger a failover of the master
            patch_readiness_label_config = {
                "data": {
                    "node_readiness_label": readiness_label + ':' + readiness_value,
                }
            }
            k8s.update_config(patch_readiness_label_config, "setting readiness label")
            new_master_node, new_replica_nodes = self.assert_failover(
                current_master_node, num_replicas, failover_targets, cluster_label)

            # patch also node where master ran before
            k8s.api.core_v1.patch_node(current_master_node, patch_readiness_label)

            # toggle pod anti affinity to move replica away from master node
            self.eventuallyTrue(lambda: self.assert_distributed_pods(new_master_node, new_replica_nodes, cluster_label), "Pods are redistributed")

        except timeout_decorator.TimeoutError:
            print('Operator log: {}'.format(k8s.get_operator_log()))
            raise

    @timeout_decorator.timeout(TEST_TIMEOUT_SEC)
    def test_scaling(self):
        '''
           Scale up from 2 to 3 and back to 2 pods by updating the Postgres manifest at runtime.
        '''
        k8s = self.k8s
        pod = "acid-minimal-cluster-0"

        k8s.scale_cluster(3)
        self.eventuallyEqual(lambda: k8s.count_running_pods(), 3, "Scale up to 3 failed")
        self.eventuallyEqual(lambda: len(k8s.get_patroni_running_members(pod)), 3, "Not all 3 nodes healthy")

        k8s.scale_cluster(2)
        self.eventuallyEqual(lambda: k8s.count_running_pods(), 2, "Scale down to 2 failed")
        self.eventuallyEqual(lambda: len(k8s.get_patroni_running_members(pod)), 2, "Not all members 2 healthy")

    @timeout_decorator.timeout(TEST_TIMEOUT_SEC)
    def test_service_annotations(self):
        '''
            Create a Postgres cluster with service annotations and check them.
        '''
        k8s = self.k8s
        patch_custom_service_annotations = {
            "data": {
                "custom_service_annotations": "foo:bar",
            }
        }
        k8s.update_config(patch_custom_service_annotations)

        pg_patch_custom_annotations = {
            "spec": {
                "serviceAnnotations": {
                    "annotation.key": "value",
                    "alice": "bob",
                }
            }
        }
        k8s.api.custom_objects_api.patch_namespaced_custom_object(
            "acid.zalan.do", "v1", "default", "postgresqls", "acid-minimal-cluster", pg_patch_custom_annotations)

        annotations = {
            "annotation.key": "value",
            "foo": "bar",
            "alice": "bob"
        }

        self.eventuallyTrue(lambda: k8s.check_service_annotations("cluster-name=acid-minimal-cluster,spilo-role=master", annotations), "Wrong annotations")
        self.eventuallyTrue(lambda: k8s.check_service_annotations("cluster-name=acid-minimal-cluster,spilo-role=replica", annotations), "Wrong annotations")

        # clean up
        unpatch_custom_service_annotations = {
            "data": {
                "custom_service_annotations": "",
            }
        }
        k8s.update_config(unpatch_custom_service_annotations)

    @timeout_decorator.timeout(TEST_TIMEOUT_SEC)
    def test_statefulset_annotation_propagation(self):
        '''
           Inject annotation to Postgresql CRD and check it's propagation to stateful set
        '''
        k8s = self.k8s
        cluster_label = 'application=spilo,cluster-name=acid-minimal-cluster'

        patch_sset_propagate_annotations = {
            "data": {
                "downscaler_annotations": "deployment-time,downscaler/*",
                "inherited_annotations": "owned-by",
            }
        }
        k8s.update_config(patch_sset_propagate_annotations)

        pg_crd_annotations = {
            "metadata": {
                "annotations": {
                    "deployment-time": "2020-04-30 12:00:00",
                    "downscaler/downtime_replicas": "0",
                    "owned-by": "acid",
                },
            }
        }
        k8s.api.custom_objects_api.patch_namespaced_custom_object(
            "acid.zalan.do", "v1", "default", "postgresqls", "acid-minimal-cluster", pg_crd_annotations)

        annotations = {
            "deployment-time": "2020-04-30 12:00:00",
            "downscaler/downtime_replicas": "0",
            "owned-by": "acid",
        }
        self.eventuallyEqual(lambda: k8s.get_operator_state(), {"0": "idle"}, "Operator does not get in sync")
        self.eventuallyTrue(lambda: k8s.check_statefulset_annotations(cluster_label, annotations), "Annotations missing")

    @timeout_decorator.timeout(TEST_TIMEOUT_SEC)
    @unittest.skip("Skipping this test until fixed")
    def test_zzz_taint_based_eviction(self):
        '''
           Add taint "postgres=:NoExecute" to node with master. This must cause a failover.
        '''
        k8s = self.k8s
        cluster_label = 'application=spilo,cluster-name=acid-minimal-cluster'

        # verify we are in good state from potential previous tests
        self.eventuallyEqual(lambda: k8s.count_running_pods(), 2, "No 2 pods running")
        self.eventuallyEqual(lambda: len(k8s.get_patroni_running_members("acid-minimal-cluster-0")), 2, "Postgres status did not enter running")

        # get nodes of master and replica(s) (expected target of new master)
        master_nodes, replica_nodes = k8s.get_cluster_nodes()

        self.assertNotEqual(master_nodes, [])
        self.assertNotEqual(replica_nodes, [])

        # taint node with postgres=:NoExecute to force failover
        body = {
            "spec": {
                "taints": [
                    {
                        "effect": "NoExecute",
                        "key": "postgres"
                    }
                ]
            }
        }

        k8s.api.core_v1.patch_node(master_nodes[0], body)
        self.eventuallyTrue(lambda: k8s.get_cluster_nodes()[0], replica_nodes)
        self.assertNotEqual(lambda: k8s.get_cluster_nodes()[0], master_nodes)

        # add toleration to pods
        patch_toleration_config = {
            "data": {
                "toleration": "key:postgres,operator:Exists,effect:NoExecute"
            }
        }

        k8s.update_config(patch_toleration_config, step="allow tainted nodes")

        self.eventuallyEqual(lambda: k8s.count_running_pods(), 2, "No 2 pods running")
        self.eventuallyEqual(lambda: len(k8s.get_patroni_running_members("acid-minimal-cluster-0")), 2, "Postgres status did not enter running")

        # toggle pod anti affinity to move replica away from master node
        nm, new_replica_nodes = k8s.get_cluster_nodes()
        new_master_node = nm[0]
        self.assert_distributed_pods(new_master_node, new_replica_nodes, cluster_label)

    @timeout_decorator.timeout(TEST_TIMEOUT_SEC)
    def test_node_affinity(self):
        '''
           Add label to a node and update postgres cluster spec to deploy only on a node with that label
        '''
        k8s = self.k8s
        cluster_label = 'application=spilo,cluster-name=acid-minimal-cluster'

        # verify we are in good state from potential previous tests
        self.eventuallyEqual(lambda: k8s.count_running_pods(), 2, "No 2 pods running")
        self.eventuallyEqual(lambda: len(k8s.get_patroni_running_members("acid-minimal-cluster-0")), 2, "Postgres status did not enter running")

        # get nodes of master and replica(s)
        master_node, replica_nodes = k8s.get_pg_nodes(cluster_label)

        self.assertNotEqual(master_node, [])
        self.assertNotEqual(replica_nodes, [])

        # label node with environment=postgres
        node_label_body = {
            "metadata": {
                "labels": {
                    "node-affinity-test": "postgres"
                }
            }
        }

        try:
            # patch current master node with the label
            print('patching master node: {}'.format(master_node))
            k8s.api.core_v1.patch_node(master_node, node_label_body)

            # add node affinity to cluster
            patch_node_affinity_config = {
                "spec": {
                    "nodeAffinity" : {
                        "requiredDuringSchedulingIgnoredDuringExecution": {
                            "nodeSelectorTerms": [
                                {
                                    "matchExpressions": [
                                        {
                                            "key": "node-affinity-test",
                                            "operator": "In",
                                            "values": [
                                                "postgres"
                                            ]
                                        }
                                    ]
                                }
                            ]
                        }
                    }
                }
            }

            k8s.api.custom_objects_api.patch_namespaced_custom_object(
                group="acid.zalan.do",
                version="v1",
                namespace="default",
                plural="postgresqls",
                name="acid-minimal-cluster",
                body=patch_node_affinity_config)
            self.eventuallyEqual(lambda: self.k8s.get_operator_state(), {"0": "idle"}, "Operator does not get in sync")

            # node affinity change should cause replica to relocate from replica node to master node due to node affinity requirement
            k8s.wait_for_pod_failover(master_node, 'spilo-role=replica,' + cluster_label)
            k8s.wait_for_pod_start('spilo-role=replica,' + cluster_label)

            podsList = k8s.api.core_v1.list_namespaced_pod('default', label_selector=cluster_label)
            for pod in podsList.items:
                if pod.metadata.labels.get('spilo-role') == 'replica':
                    self.assertEqual(master_node, pod.spec.node_name,
                         "Sanity check: expected replica to relocate to master node {}, but found on {}".format(master_node, pod.spec.node_name))

                    # check that pod has correct node affinity
                    key = pod.spec.affinity.node_affinity.required_during_scheduling_ignored_during_execution.node_selector_terms[0].match_expressions[0].key
                    value = pod.spec.affinity.node_affinity.required_during_scheduling_ignored_during_execution.node_selector_terms[0].match_expressions[0].values[0]
                    self.assertEqual("node-affinity-test", key,
                        "Sanity check: expect node selector key to be equal to 'node-affinity-test' but got {}".format(key))
                    self.assertEqual("postgres", value,
                        "Sanity check: expect node selector value to be equal to 'postgres' but got {}".format(value))

            patch_node_remove_affinity_config = {
                "spec": {
                    "nodeAffinity" : None
                }
            }
            k8s.api.custom_objects_api.patch_namespaced_custom_object(
                group="acid.zalan.do",
                version="v1",
                namespace="default",
                plural="postgresqls",
                name="acid-minimal-cluster",
                body=patch_node_remove_affinity_config)
            self.eventuallyEqual(lambda: self.k8s.get_operator_state(), {"0": "idle"}, "Operator does not get in sync")

            self.eventuallyEqual(lambda: k8s.count_running_pods(), 2, "No 2 pods running")
            self.eventuallyEqual(lambda: len(k8s.get_patroni_running_members("acid-minimal-cluster-0")), 2, "Postgres status did not enter running")

            # remove node affinity to move replica away from master node
            nm, new_replica_nodes = k8s.get_cluster_nodes()
            new_master_node = nm[0]
            self.assert_distributed_pods(new_master_node, new_replica_nodes, cluster_label)

        except timeout_decorator.TimeoutError:
            print('Operator log: {}'.format(k8s.get_operator_log()))
            raise

    @timeout_decorator.timeout(TEST_TIMEOUT_SEC)
    def test_zzzz_cluster_deletion(self):
        '''
           Test deletion with configured protection
        '''
        k8s = self.k8s
        cluster_label = 'application=spilo,cluster-name=acid-minimal-cluster'

        # configure delete protection
        patch_delete_annotations = {
            "data": {
                "delete_annotation_date_key": "delete-date",
                "delete_annotation_name_key": "delete-clustername"
            }
        }
        k8s.update_config(patch_delete_annotations)
        time.sleep(25)
        self.eventuallyEqual(lambda: k8s.get_operator_state(), {"0": "idle"}, "Operator does not get in sync")

        try:
            # this delete attempt should be omitted because of missing annotations
            k8s.api.custom_objects_api.delete_namespaced_custom_object(
                "acid.zalan.do", "v1", "default", "postgresqls", "acid-minimal-cluster")
            time.sleep(15)
            self.eventuallyEqual(lambda: k8s.get_operator_state(), {"0": "idle"}, "Operator does not get in sync")

            # check that pods and services are still there
            k8s.wait_for_running_pods(cluster_label, 2)
            k8s.wait_for_service(cluster_label)

            # recreate Postgres cluster resource
            k8s.create_with_kubectl("manifests/minimal-postgres-manifest.yaml")

            # wait a little before proceeding
            time.sleep(10)
            self.eventuallyEqual(lambda: k8s.get_operator_state(), {"0": "idle"}, "Operator does not get in sync")

            # add annotations to manifest
            delete_date = datetime.today().strftime('%Y-%m-%d')
            pg_patch_delete_annotations = {
                "metadata": {
                    "annotations": {
                        "delete-date": delete_date,
                        "delete-clustername": "acid-minimal-cluster",
                    }
                }
            }
            k8s.api.custom_objects_api.patch_namespaced_custom_object(
                "acid.zalan.do", "v1", "default", "postgresqls", "acid-minimal-cluster", pg_patch_delete_annotations)
            self.eventuallyEqual(lambda: k8s.get_operator_state(), {"0": "idle"}, "Operator does not get in sync")

            # wait a little before proceeding
            time.sleep(20)
            k8s.wait_for_running_pods(cluster_label, 2)
            k8s.wait_for_service(cluster_label)

            # now delete process should be triggered
            k8s.api.custom_objects_api.delete_namespaced_custom_object(
                "acid.zalan.do", "v1", "default", "postgresqls", "acid-minimal-cluster")

            self.eventuallyEqual(lambda: len(k8s.api.custom_objects_api.list_namespaced_custom_object(
                "acid.zalan.do", "v1", "default", "postgresqls", label_selector="cluster-name=acid-minimal-cluster")["items"]), 0, "Manifest not deleted")

            # check if everything has been deleted
            self.eventuallyEqual(lambda: k8s.count_pods_with_label(cluster_label), 0, "Pods not deleted")
            self.eventuallyEqual(lambda: k8s.count_services_with_label(cluster_label), 0, "Service not deleted")
            self.eventuallyEqual(lambda: k8s.count_endpoints_with_label(cluster_label), 0, "Endpoints not deleted")
            self.eventuallyEqual(lambda: k8s.count_statefulsets_with_label(cluster_label), 0, "Statefulset not deleted")
            self.eventuallyEqual(lambda: k8s.count_deployments_with_label(cluster_label), 0, "Deployments not deleted")
            self.eventuallyEqual(lambda: k8s.count_pdbs_with_label(cluster_label), 0, "Pod disruption budget not deleted")
            self.eventuallyEqual(lambda: k8s.count_secrets_with_label(cluster_label), 0, "Secrets not deleted")

        except timeout_decorator.TimeoutError:
            print('Operator log: {}'.format(k8s.get_operator_log()))
            raise

        # reset configmap
        patch_delete_annotations = {
            "data": {
                "delete_annotation_date_key": "",
                "delete_annotation_name_key": ""
            }
        }
        k8s.update_config(patch_delete_annotations)

    def get_failover_targets(self, master_node, replica_nodes):
        '''
           If all pods live on the same node, failover will happen to other worker(s)
        '''
        k8s = self.k8s
        k8s_master_exclusion = 'kubernetes.io/hostname!=postgres-operator-e2e-tests-control-plane'

        failover_targets = [x for x in replica_nodes if x != master_node]
        if len(failover_targets) == 0:
            nodes = k8s.api.core_v1.list_node(label_selector=k8s_master_exclusion)
            for n in nodes.items:
                if n.metadata.name != master_node:
                    failover_targets.append(n.metadata.name)

        return failover_targets

    def assert_failover(self, current_master_node, num_replicas, failover_targets, cluster_label):
        '''
           Check if master is failing over. The replica should move first to be the switchover target
        '''
        k8s = self.k8s
        k8s.wait_for_pod_failover(failover_targets, 'spilo-role=master,' + cluster_label)
        k8s.wait_for_pod_start('spilo-role=replica,' + cluster_label)

        new_master_node, new_replica_nodes = k8s.get_pg_nodes(cluster_label)
        self.assertNotEqual(current_master_node, new_master_node,
                            "Master on {} did not fail over to one of {}".format(current_master_node, failover_targets))
        self.assertEqual(num_replicas, len(new_replica_nodes),
                         "Expected {} replicas, found {}".format(num_replicas, len(new_replica_nodes)))
        self.assert_master_is_unique()

        return new_master_node, new_replica_nodes

    def assert_master_is_unique(self, namespace='default', clusterName="acid-minimal-cluster"):
        '''
           Check that there is a single pod in the k8s cluster with the label "spilo-role=master"
           To be called manually after operations that affect pods
        '''
        k8s = self.k8s
        labels = 'spilo-role=master,cluster-name=' + clusterName

        num_of_master_pods = k8s.count_pods_with_label(labels, namespace)
        self.assertEqual(num_of_master_pods, 1, "Expected 1 master pod, found {}".format(num_of_master_pods))

    def assert_distributed_pods(self, master_node, replica_nodes, cluster_label):
        '''
           Other tests can lead to the situation that master and replica are on the same node.
           Toggle pod anti affinty to distribute pods accross nodes (replica in particular).
        '''
        k8s = self.k8s
        failover_targets = self.get_failover_targets(master_node, replica_nodes)

        # enable pod anti affintiy in config map which should trigger movement of replica
        patch_enable_antiaffinity = {
            "data": {
                "enable_pod_antiaffinity": "true"
            }
        }
        k8s.update_config(patch_enable_antiaffinity, "enable antiaffinity")
        self.assert_failover(master_node, len(replica_nodes), failover_targets, cluster_label)

        # now disable pod anti affintiy again which will cause yet another failover
        patch_disable_antiaffinity = {
            "data": {
                "enable_pod_antiaffinity": "false"
            }
        }
        k8s.update_config(patch_disable_antiaffinity, "disable antiaffinity")
        k8s.wait_for_pod_start('spilo-role=master')
        k8s.wait_for_pod_start('spilo-role=replica')
        return True

    def list_databases(self, pod_name):
        '''
           Get list of databases we might want to iterate over
        '''
        k8s = self.k8s
        result_set = []
        db_list = []
        db_list_query = "select datname from pg_database"
        exec_query = r"psql -tAq -c \"{}\" -d {}"

        try:
            q = exec_query.format(db_list_query, "postgres")
            q = "su postgres -c \"{}\"".format(q)
            print('Get databases: {}'.format(q))
            result = k8s.exec_with_kubectl(pod_name, q)
            db_list = clean_list(result.stdout.split(b'\n'))
            print('db_list: {}, stdout: {}, stderr {}'.format(
                db_list, result.stdout, result.stderr
            ))
        except Exception as ex:
            print('Could not get databases: {}'.format(ex))
            print('Stdout: {}'.format(result.stdout))
            print('Stderr: {}'.format(result.stderr))

        for db in db_list:
            if db in ('template0', 'template1'):
                continue
            result_set.append(db)

        return result_set

    def query_database(self, pod_name, db_name, query):
        '''
           Query database and return result as a list
        '''
        k8s = self.k8s
        result_set = []
        exec_query = r"psql -tAq -c \"{}\" -d {}"

        try:
            q = exec_query.format(query, db_name)
            q = "su postgres -c \"{}\"".format(q)
            print('Send query: {}'.format(q))
            result = k8s.exec_with_kubectl(pod_name, q)
            result_set = clean_list(result.stdout.split(b'\n'))
            print('result: {}, stdout: {}, stderr {}'.format(
                result_set, result.stdout, result.stderr
            ))
        except Exception as ex:
            print('Error on query execution: {}'.format(ex))
            print('Stdout: {}'.format(result.stdout))
            print('Stderr: {}'.format(result.stderr))

        return result_set

if __name__ == '__main__':
    unittest.main()<|MERGE_RESOLUTION|>--- conflicted
+++ resolved
@@ -212,7 +212,7 @@
         # make sure we let one sync pass and the new user being added
         time.sleep(15)
 
-        leader = self.k8s.get_cluster_leader_pod('acid-minimal-cluster')
+        leader = self.k8s.get_cluster_leader_pod()
         user_query = """
             SELECT usename
               FROM pg_catalog.pg_user
@@ -392,14 +392,8 @@
         # credentials.
         db_list = []
 
-<<<<<<< HEAD
         leader = k8s.get_cluster_leader_pod()
-        dbListQuery = "select datname from pg_database"
-        schemasQuery = """
-=======
-        leader = k8s.get_cluster_leader_pod('acid-minimal-cluster')
         schemas_query = """
->>>>>>> 41858a70
             select schema_name
             from information_schema.schemata
             where schema_name = 'pooler'
@@ -737,14 +731,8 @@
             }
         }
         k8s.api.custom_objects_api.patch_namespaced_custom_object(
-<<<<<<< HEAD
-            "acid.zalan.do", "v1", "default", "postgresqls", "acid-minimal-cluster", pg_patch_resources)
-
-        k8s.update_config(patch_min_resource_limits, "Minimum resource test")
-=======
             "acid.zalan.do", "v1", "default", "postgresqls", "acid-minimal-cluster", pg_patch_resources)          
         self.eventuallyEqual(lambda: k8s.get_operator_state(), {"0": "idle"}, "Operator does not get in sync")
->>>>>>> 41858a70
 
         self.eventuallyEqual(lambda: k8s.count_running_pods(), 2, "No two pods running after lazy rolling upgrade")
         self.eventuallyEqual(lambda: len(k8s.get_patroni_running_members()), 2, "Postgres status did not enter running")
