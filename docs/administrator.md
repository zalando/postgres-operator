## Create ConfigMap

A ConfigMap is used to store the configuration of the operator.

```bash
    $ kubectl create -f manifests/configmap.yaml
```

## Deploying the operator

First you need to install the service account definition in your Minikube cluster.

```bash
    $ kubectl create -f manifests/operator-service-account-rbac.yaml
```

Next deploy the postgres-operator from the docker image Zalando is using:

```bash
    $ kubectl create -f manifests/postgres-operator.yaml
```

If you prefer to build the image yourself follow up down below.

## Check if CustomResourceDefinition has been registered

```bash
    $ kubectl get crd

	NAME                          KIND
	postgresqls.acid.zalan.do     CustomResourceDefinition.v1beta1.apiextensions.k8s.io
```

# How to configure PostgreSQL operator

## Select the namespace to deploy to

The operator can run in a namespace other than `default`. For example, to use
the `test` namespace, run the following before deploying the operator's
manifests:

```bash
    $ kubectl create namespace test
    $ kubectl config set-context $(kubectl config current-context) --namespace=test
```

All subsequent `kubectl` commands will work with the `test` namespace. The
operator will run in this namespace and look up needed resources - such as its
ConfigMap - there. Please note that the namespace for service accounts and
cluster role bindings in [operator RBAC rules](../manifests/operator-service-account-rbac.yaml)
needs to be adjusted to the non-default value.

## Specify the namespace to watch

Watching a namespace for an operator means tracking requests to change
Postgresql clusters in the namespace such as "increase the number of Postgresql
replicas to 5" and reacting to the requests, in this example by actually
scaling up.

By default, the operator watches the namespace it is deployed to. You can
change this by setting the `WATCHED_NAMESPACE` var in the `env` section of the
[operator deployment](../manifests/postgres-operator.yaml) manifest or by
altering the `watched_namespace` field in the operator
[ConfigMap](../manifests/configmap.yaml#L6).
In the case both are set, the env var takes the precedence. To make the
operator listen to all namespaces, explicitly set the field/env var to "`*`".

Note that for an operator to manage pods in the watched namespace, the
operator's service account (as specified in the operator deployment manifest)
has to have appropriate privileges to access the watched namespace. The
operator may not be able to function in the case it watches all namespaces but
lacks access rights to any of them (except Kubernetes system namespaces like
`kube-system`). The reason is that for multiple namespaces operations such as
'list pods' execute at the cluster scope and fail at the first violation of
access rights.

The watched namespace also needs to have a (possibly different) service account
in the case database pods need to talk to the Kubernetes API (e.g. when using
Kubernetes-native configuration of Patroni). The operator checks that the
`pod_service_account_name` exists in the target namespace, and, if not, deploys
there the `pod_service_account_definition` from the operator
[`Config`](../pkg/util/config/config.go) with the default value of:

```yaml
apiVersion: v1
kind: ServiceAccount
metadata:
 name: operator
```

In this definition, the operator overwrites the account's name to match
`pod_service_account_name` and the `default` namespace to match the target
namespace. The operator performs **no** further syncing of this account.

## Role-based access control for the operator

The `manifests/operator-service-account-rbac.yaml` defines cluster roles and
bindings needed for the operator to function under access control restrictions.
To deploy the operator with this RBAC policy use:

```bash
    $ kubectl create -f manifests/configmap.yaml
    $ kubectl create -f manifests/operator-service-account-rbac.yaml
    $ kubectl create -f manifests/postgres-operator.yaml
    $ kubectl create -f manifests/minimal-postgres-manifest.yaml
```

Note that the service account in `operator-rbac.yaml` is named
`zalando-postgres-operator`. You may have to change the `service_account_name`
in the operator ConfigMap and `serviceAccountName` in the postgres-operator
deployment appropriately.

This is done intentionally to avoid breaking those setups that already work
with the default `operator` account. In the future the operator should ideally
be run under the `zalando-postgres-operator` service account.

The service account defined in `operator-rbac.yaml` acquires some privileges
not really used by the operator (i.e. we only need `list` and `watch` on
`configmaps` resources), this is also done intentionally to avoid breaking
things if someone decides to configure the same service account in the
operator's ConfigMap to run postgres clusters.

### Use taints and tolerations for dedicated PostgreSQL nodes

To ensure Postgres pods are running on nodes without any other application
pods, you can use
[taints and tolerations](https://kubernetes.io/docs/concepts/configuration/taint-and-toleration/)
and configure the required toleration in the operator ConfigMap.

As an example you can set following node taint:

```bash
    $ kubectl taint nodes <nodeName> postgres=:NoSchedule
```

And configure the toleration for the PostgreSQL pods by adding following line
to the ConfigMap:

```yaml
apiVersion: v1
kind: ConfigMap
metadata:
  name: postgres-operator
data:
  toleration: "key:postgres,operator:Exists,effect:NoSchedule"
  ...
```

<<<<<<< HEAD
Note that the Kubernetes version 1.13 brings [taint-based eviction](https://kubernetes.io/docs/concepts/configuration/taint-and-toleration/#taint-based-evictions) to the beta stage and enables it by default.
Postgres pods by default receive tolerations for `unreachable` and `noExecute` taints with the timeout of `5m`.
Depending on you setup, you may want to adjust these parameters to prevent master pods from being evicted by Kubernetes runtime.
To prevent eviction completely, specify the toleration without specifying the `tolerationSeconds` value (similar to how Kubernetes own DaemonSets are configured)
=======
### Add cluster-specific labels

In some cases, you might want to add `labels` that are specific to a given
postgres cluster, in order to identify its child objects.
The typical use case is to add labels that identifies the `Pods` created by the
operator, in order to implement fine-controlled `NetworkPolicies`.

**OperatorConfiguration**

```yaml
apiVersion: "acid.zalan.do/v1"
kind: OperatorConfiguration
metadata:
  name: postgresql-operator-configuration
configuration:
  kubernetes:
    inherited_labels:
    - application
    - environment
...
```

**cluster manifest**

```yaml
apiVersion: "acid.zalan.do/v1"
kind: postgresql
metadata:
  name: demo-cluster
  labels:
    application: my-app
    environment: demo
spec:
...
```

**network policy**

```yaml
kind: NetworkPolicy
apiVersion: networking.k8s.io/v1
metadata:
  name: netpol-example
spec:
  podSelector:
    matchLabels:
      application: my-app
      environment: demo
...
```
>>>>>>> d11b23bd

## Custom Pod Environment Variables

It is possible to configure a ConfigMap which is used by the Postgres pods as
an additional provider for environment variables.

One use case is to customize the Spilo image and configure it with environment
variables. The ConfigMap with the additional settings is configured in the
operator's main ConfigMap:

**postgres-operator ConfigMap**

```yaml
apiVersion: v1
kind: ConfigMap
metadata:
  name: postgres-operator
data:
  # referencing config map with custom settings
  pod_environment_configmap: postgres-pod-config
  ...
```

**referenced ConfigMap `postgres-pod-config`**

```yaml
apiVersion: v1
kind: ConfigMap
metadata:
  name: postgres-pod-config
  namespace: default
data:
  MY_CUSTOM_VAR: value
```

This ConfigMap is then added as a source of environment variables to the
Postgres StatefulSet/pods.

## Limiting the number of instances in clusters with `min_instances` and `max_instances`

As a preventive measure, one can restrict the minimum and the maximum number of
instances permitted by each Postgres cluster managed by the operator. If either
`min_instances` or `max_instances` is set to a non-zero value, the operator may
adjust the number of instances specified in the cluster manifest to match
either the min or the max boundary. For instance, of a cluster manifest has 1
instance and the `min_instances` is set to 3, the cluster will be created with 3
instances. By default, both parameters are set to `-1`.

## Load balancers

For any Postgresql/Spilo cluster, the operator creates two separate Kubernetes
services: one for the master pod and one for replica pods. To expose these
services to an outer network, one can attach load balancers to them by setting
`enableMasterLoadBalancer` and/or `enableReplicaLoadBalancer` to `true` in the
cluster manifest. In the case any of these variables are omitted from the
manifest, the operator configmap's settings `enable_master_load_balancer` and
`enable_replica_load_balancer` apply. Note that the operator settings affect
all Postgresql services running in all namespaces watched by the operator.

To limit the range of IP adresses that can reach a load balancer, specify the
desired ranges in the `allowedSourceRanges` field (applies to both master and
replica load balancers). To prevent exposing load balancers to the entire
Internet, this field is set at cluster creation time to `127.0.0.1/32` unless
overwritten explicitly. If you want to revoke all IP ranges from an existing
cluster, please set the `allowedSourceRanges` field to `127.0.0.1/32` or to an
empty sequence `[]`. Setting the field to `null` or omitting it entirely may
lead to Kubernetes removing this field from the manifest due to its
[handling of null fields](https://kubernetes.io/docs/concepts/overview/object-management-kubectl/declarative-config/#how-apply-calculates-differences-and-merges-changes).
Then the resultant manifest will not contain the necessary change, and the
operator will respectively do noting with the existing source ranges.

## Running periodic 'autorepair' scans of Kubernetes objects

The Postgres operator periodically scans all Kubernetes objects belonging to
each cluster and repairs all discrepancies between them and the definitions
generated from the current cluster manifest. There are two types of scans:

* `sync scan`, running every `resync_period` seconds for every cluster

* `repair scan`, coming every `repair_period` only for those clusters that didn't
report success as a result of the last operation applied to them. 

## Postgres roles supported by the operator

The operator is capable of maintaining roles of multiple kinds within a
Postgres database cluster:

* **System roles** are roles necessary for the proper work of Postgres itself such as a replication role or the initial superuser role. The operator delegates creating such roles to Patroni and only establishes relevant secrets.

* **Infrastructure roles** are roles for processes originating from external systems, e.g. monitoring robots. The operator creates such roles in all Postgres clusters it manages assuming that Kubernetes secrets with the relevant credentials exist beforehand.

* **Per-cluster robot users** are also roles for processes originating from external systems but defined for an individual Postgres cluster in its manifest. A typical example is a role for connections from an application that uses the database.

* **Human users** originate from the Teams API that returns a list of the team members given a team id. The operator differentiates between (a) product teams that own a particular Postgres cluster and are granted admin rights to maintain it, and (b) Postgres superuser teams that get the superuser access to all Postgres databases running in a Kubernetes cluster for the purposes of maintaining and troubleshooting.

## Understanding rolling update of Spilo pods

The operator logs reasons for a rolling update with the `info` level and 
a diff between the old and new StatefulSet specs with the `debug` level. 
To read the latter log entry with the escaped characters rendered, view it
in CLI with `echo -e`. Note that the resultant message will contain some
noise because the `PodTemplate` used by the operator is yet to be updated
with the default values used internally in Kubernetes.<|MERGE_RESOLUTION|>--- conflicted
+++ resolved
@@ -146,12 +146,11 @@
   ...
 ```
 
-<<<<<<< HEAD
 Note that the Kubernetes version 1.13 brings [taint-based eviction](https://kubernetes.io/docs/concepts/configuration/taint-and-toleration/#taint-based-evictions) to the beta stage and enables it by default.
 Postgres pods by default receive tolerations for `unreachable` and `noExecute` taints with the timeout of `5m`.
 Depending on you setup, you may want to adjust these parameters to prevent master pods from being evicted by Kubernetes runtime.
 To prevent eviction completely, specify the toleration without specifying the `tolerationSeconds` value (similar to how Kubernetes own DaemonSets are configured)
-=======
+
 ### Add cluster-specific labels
 
 In some cases, you might want to add `labels` that are specific to a given
@@ -202,7 +201,7 @@
       environment: demo
 ...
 ```
->>>>>>> d11b23bd
+
 
 ## Custom Pod Environment Variables
 
