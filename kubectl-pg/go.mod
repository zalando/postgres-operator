--- conflicted
+++ resolved
@@ -47,21 +47,12 @@
 	github.com/spf13/jwalterweatherman v1.1.0 // indirect
 	github.com/spf13/pflag v1.0.5 // indirect
 	github.com/subosito/gotenv v1.2.0 // indirect
-<<<<<<< HEAD
-	golang.org/x/crypto v0.14.0 // indirect
+	golang.org/x/crypto v0.17.0 // indirect
 	golang.org/x/net v0.17.0 // indirect
-	golang.org/x/oauth2 v0.0.0-20211104180415-d3ed0bb246c8 // indirect
-	golang.org/x/sys v0.13.0 // indirect
-	golang.org/x/term v0.13.0 // indirect
-	golang.org/x/text v0.13.0 // indirect
-=======
-	golang.org/x/crypto v0.17.0 // indirect
-	golang.org/x/net v0.10.0 // indirect
 	golang.org/x/oauth2 v0.0.0-20211104180415-d3ed0bb246c8 // indirect
 	golang.org/x/sys v0.15.0 // indirect
 	golang.org/x/term v0.15.0 // indirect
 	golang.org/x/text v0.14.0 // indirect
->>>>>>> dad5b132
 	golang.org/x/time v0.0.0-20220210224613-90d013bbcef8 // indirect
 	google.golang.org/appengine v1.6.7 // indirect
 	google.golang.org/protobuf v1.28.0 // indirect
