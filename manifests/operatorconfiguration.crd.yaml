--- conflicted
+++ resolved
@@ -165,11 +165,8 @@
                       type: string
                   minimal_major_version:
                     type: string
-<<<<<<< HEAD
                     default: "10"
-=======
                     default: "11"
->>>>>>> 3e148ea5
                   target_major_version:
                     type: string
                     default: "15"
