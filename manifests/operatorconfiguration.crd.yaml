apiVersion: apiextensions.k8s.io/v1
kind: CustomResourceDefinition
metadata:
  name: operatorconfigurations.acid.zalan.do
spec:
  group: acid.zalan.do
  names:
    kind: OperatorConfiguration
    listKind: OperatorConfigurationList
    plural: operatorconfigurations
    singular: operatorconfiguration
    shortNames:
    - opconfig
    categories:
    - all
  scope: Namespaced
  versions:
  - name: v1
    served: true
    storage: true
    subresources:
      status: {}
    additionalPrinterColumns:
    - name: Image
      type: string
      description: Spilo image to be used for Pods
      jsonPath: .configuration.docker_image
    - name: Cluster-Label
      type: string
      description: Label for K8s resources created by operator
      jsonPath: .configuration.kubernetes.cluster_name_label
    - name: Service-Account
      type: string
      description: Name of service account to be used
      jsonPath: .configuration.kubernetes.pod_service_account_name
    - name: Min-Instances
      type: integer
      description: Minimum number of instances per Postgres cluster
      jsonPath: .configuration.min_instances
    - name: Age
      type: date
      jsonPath: .metadata.creationTimestamp
    schema:
      openAPIV3Schema:
        type: object
        required:
          - kind
          - apiVersion
          - configuration
        properties:
          kind:
            type: string
            enum:
            - OperatorConfiguration
          apiVersion:
            type: string
            enum:
            - acid.zalan.do/v1
          configuration:
            type: object
            properties:
              crd_categories:
                type: array
                nullable: true
                items:
                  type: string
              docker_image:
                type: string
                default: "registry.opensource.zalan.do/acid/spilo-14:2.1-p3"
              enable_crd_registration:
                type: boolean
                default: true
              enable_crd_validation:
                type: boolean
                description: deprecated
                default: true
              enable_lazy_spilo_upgrade:
                type: boolean
                default: false
              enable_pgversion_env_var:
                type: boolean
                default: true
              enable_shm_volume:
                type: boolean
                default: true
              enable_spilo_wal_path_compat:
                type: boolean
                default: false
              etcd_host:
                type: string
                default: ""
              kubernetes_use_configmaps:
                type: boolean
                default: false
              max_instances:
                type: integer
                description: "-1 = disabled"
                minimum: -1
                default: -1
              min_instances:
                type: integer
                description: "-1 = disabled"
                minimum: -1
                default: -1
              resync_period:
                type: string
                default: "30m"
              repair_period:
                type: string
                default: "5m"
              set_memory_request_to_limit:
                type: boolean
                default: false
              sidecar_docker_images:
                type: object
                additionalProperties:
                  type: string
              sidecars:
                type: array
                nullable: true
                items:
                  type: object
                  x-kubernetes-preserve-unknown-fields: true
              workers:
                type: integer
                minimum: 1
                default: 8
              users:
                type: object
                properties:
                  enable_password_rotation:
                    type: boolean
                    default: false
                  password_rotation_interval:
                    type: integer
                    default: 90
                  password_rotation_user_retention:
                    type: integer
                    default: 180
                  replication_username:
                     type: string
                     default: standby
                  super_username:
                     type: string
                     default: postgres
              major_version_upgrade:
                type: object
                properties:
                  major_version_upgrade_mode:
                    type: string
                    default: "off"
                  major_version_upgrade_team_allow_list:
                    type: array
                    items:
                      type: string
                  minimal_major_version:
                    type: string
                    default: "9.6"
                  target_major_version:
                    type: string
                    default: "14"
              kubernetes:
                type: object
                properties:
                  additional_pod_capabilities:
                    type: array
                    items:
                      type: string
                  cluster_domain:
                    type: string
                    default: "cluster.local"
                  cluster_labels:
                    type: object
                    additionalProperties:
                      type: string
                    default:
                      application: spilo
                  cluster_name_label:
                    type: string
<<<<<<< HEAD
                    default: "cluster-name"
                  custom_pod_annotations:
                    type: object
                    additionalProperties:
                      type: string
                  delete_annotation_date_key:
=======
                db_hosted_zone:
                  type: string
                enable_master_load_balancer:
                  type: boolean
                enable_replica_load_balancer:
                  type: boolean
                enable_master_pooler_load_balancer:
                  type: boolean
                master_dns_name_format:
                  type: string
                replica_dns_name_format:
                  type: string
            aws_or_gcp:
              type: object
              properties:
                additional_secret_mount:
                  type: string
                additional_secret_mount_path:
                  type: string
                aws_region:
                  type: string
                kube_iam_role:
                  type: string
                log_s3_bucket:
                  type: string
                wal_s3_bucket:
                  type: string
            logical_backup:
              type: object
              properties:
                logical_backup_docker_image:
                  type: string
                logical_backup_s3_access_key_id:
                  type: string
                logical_backup_s3_bucket:
                  type: string
                logical_backup_s3_endpoint:
                  type: string
                logical_backup_s3_region:
                  type: string
                logical_backup_s3_secret_access_key:
                  type: string
                logical_backup_s3_sse:
                  type: string
                logical_backup_schedule:
                  type: string
                  pattern: '^(\d+|\*)(/\d+)?(\s+(\d+|\*)(/\d+)?){4}$'
            debug:
              type: object
              properties:
                debug_logging:
                  type: boolean
                enable_database_access:
                  type: boolean
            teams_api:
              type: object
              properties:
                enable_admin_role_for_users:
                  type: boolean
                enable_team_superuser:
                  type: boolean
                enable_teams_api:
                  type: boolean
                pam_configuration:
                  type: string
                pam_role_name:
                  type: string
                postgres_superuser_teams:
                  type: array
                  items:
>>>>>>> f45fc5cf
                    type: string
                  delete_annotation_name_key:
                    type: string
                  downscaler_annotations:
                    type: array
                    items:
                      type: string
                  enable_cross_namespace_secret:
                    type: boolean
                    default: false
                  enable_init_containers:
                    type: boolean
                    default: true
                  enable_pod_antiaffinity:
                    type: boolean
                    default: false
                  enable_pod_disruption_budget:
                    type: boolean
                    default: true
                  enable_sidecars:
                    type: boolean
                    default: true
                  infrastructure_roles_secret_name:
                    type: string
                  infrastructure_roles_secrets:
                    type: array
                    nullable: true
                    items:
                      type: object
                      required:
                        - secretname
                        - userkey
                        - passwordkey
                      properties:
                        secretname:
                          type: string
                        userkey:
                          type: string
                        passwordkey:
                          type: string
                        rolekey:
                          type: string
                        defaultuservalue:
                          type: string
                        defaultrolevalue:
                          type: string
                        details:
                          type: string
                        template:
                          type: boolean
                  inherited_annotations:
                    type: array
                    items:
                      type: string
                  inherited_labels:
                    type: array
                    items:
                      type: string
                  master_pod_move_timeout:
                    type: string
                    default: "20m"
                  node_readiness_label:
                    type: object
                    additionalProperties:
                      type: string
                  node_readiness_label_merge:
                    type: string
                    enum:
                      - "AND"
                      - "OR"
                  oauth_token_secret_name:
                    type: string
                    default: "postgresql-operator"
                  pdb_name_format:
                    type: string
                    default: "postgres-{cluster}-pdb"
                  pod_antiaffinity_topology_key:
                    type: string
                    default: "kubernetes.io/hostname"
                  pod_environment_configmap:
                    type: string
                  pod_environment_secret:
                    type: string
                  pod_management_policy:
                    type: string
                    enum:
                      - "ordered_ready"
                      - "parallel"
                    default: "ordered_ready"
                  pod_priority_class_name:
                    type: string
                  pod_role_label:
                    type: string
                    default: "spilo-role"
                  pod_service_account_definition:
                    type: string
                    default: ""
                  pod_service_account_name:
                    type: string
                    default: "postgres-pod"
                  pod_service_account_role_binding_definition:
                    type: string
                    default: ""
                  pod_terminate_grace_period:
                    type: string
                    default: "5m"
                  secret_name_template:
                    type: string
                    default: "{username}.{cluster}.credentials.{tprkind}.{tprgroup}"
                  spilo_allow_privilege_escalation:
                    type: boolean
                    default: true
                  spilo_runasuser:
                    type: integer
                  spilo_runasgroup:
                    type: integer
                  spilo_fsgroup:
                    type: integer
                  spilo_privileged:
                    type: boolean
                    default: false
                  storage_resize_mode:
                    type: string
                    enum:
                      - "ebs"
                      - "pvc"
                      - "off"
                    default: "pvc"
                  toleration:
                    type: object
                    additionalProperties:
                      type: string
                  watched_namespace:
                    type: string
              postgres_pod_resources:
                type: object
                properties:
                  default_cpu_limit:
                    type: string
                    pattern: '^(\d+m|\d+(\.\d{1,3})?)$'
                    default: "1"
                  default_cpu_request:
                    type: string
                    pattern: '^(\d+m|\d+(\.\d{1,3})?)$'
                    default: "100m"
                  default_memory_limit:
                    type: string
                    pattern: '^(\d+(e\d+)?|\d+(\.\d+)?(e\d+)?[EPTGMK]i?)$'
                    default: "500Mi"
                  default_memory_request:
                    type: string
                    pattern: '^(\d+(e\d+)?|\d+(\.\d+)?(e\d+)?[EPTGMK]i?)$'
                    default: "100Mi"
                  min_cpu_limit:
                    type: string
                    pattern: '^(\d+m|\d+(\.\d{1,3})?)$'
                    default: "250m"
                  min_memory_limit:
                    type: string
                    pattern: '^(\d+(e\d+)?|\d+(\.\d+)?(e\d+)?[EPTGMK]i?)$'
                    default: "250Mi"
              timeouts:
                type: object
                properties:
                  pod_label_wait_timeout:
                    type: string
                    default: "10m"
                  pod_deletion_wait_timeout:
                    type: string
                    default: "10m"
                  ready_wait_interval:
                    type: string
                    default: "4s"
                  ready_wait_timeout:
                    type: string
                    default: "30s"
                  resource_check_interval:
                    type: string
                    default: "3s"
                  resource_check_timeout:
                    type: string
                    default: "10m"
              load_balancer:
                type: object
                properties:
                  custom_service_annotations:
                    type: object
                    additionalProperties:
                      type: string
                  db_hosted_zone:
                    type: string
                    default: "db.example.com"
                  enable_master_load_balancer:
                    type: boolean
                    default: true
                  enable_replica_load_balancer:
                    type: boolean
                    default: false
                  external_traffic_policy:
                    type: string
                    enum:
                      - "Cluster"
                      - "Local"
                    default: "Cluster"
                  master_dns_name_format:
                    type: string
                    default: "{cluster}.{team}.{hostedzone}"
                  replica_dns_name_format:
                    type: string
                    default: "{cluster}-repl.{team}.{hostedzone}"
              aws_or_gcp:
                type: object
                properties:
                  additional_secret_mount:
                    type: string
                  additional_secret_mount_path:
                    type: string
                    default: "/meta/credentials"
                  aws_region:
                    type: string
                    default: "eu-central-1"
                  enable_ebs_gp3_migration:
                    type: boolean
                    default: false
                  enable_ebs_gp3_migration_max_size:
                    type: integer
                    default: 1000
                  gcp_credentials:
                    type: string
                  kube_iam_role:
                    type: string
                  log_s3_bucket:
                    type: string
                  wal_az_storage_account:
                    type: string
                  wal_gs_bucket:
                    type: string
                  wal_s3_bucket:
                    type: string
              logical_backup:
                type: object
                properties:
                  logical_backup_docker_image:
                    type: string
                    default: "registry.opensource.zalan.do/acid/logical-backup:v1.7.1"
                  logical_backup_google_application_credentials:
                    type: string
                  logical_backup_job_prefix:
                    type: string
                    default: "logical-backup-"
                  logical_backup_provider:
                    type: string
                    default: "s3"
                  logical_backup_s3_access_key_id:
                    type: string
                  logical_backup_s3_bucket:
                    type: string
                  logical_backup_s3_endpoint:
                    type: string
                  logical_backup_s3_region:
                    type: string
                  logical_backup_s3_secret_access_key:
                    type: string
                  logical_backup_s3_sse:
                    type: string
                  logical_backup_schedule:
                    type: string
                    pattern: '^(\d+|\*)(/\d+)?(\s+(\d+|\*)(/\d+)?){4}$'
                    default: "30 00 * * *"
              debug:
                type: object
                properties:
                  debug_logging:
                    type: boolean
                    default: true
                  enable_database_access:
                    type: boolean
                    default: true
              teams_api:
                type: object
                properties:
                  enable_admin_role_for_users:
                    type: boolean
                    default: true
                  enable_postgres_team_crd:
                    type: boolean
                    default: true
                  enable_postgres_team_crd_superusers:
                    type: boolean
                    default: false
                  enable_team_member_deprecation:
                    type: boolean
                    default: false
                  enable_team_superuser:
                    type: boolean
                    default: false
                  enable_teams_api:
                    type: boolean
                    default: true
                  pam_configuration:
                    type: string
                    default: "https://info.example.com/oauth2/tokeninfo?access_token= uid realm=/employees"
                  pam_role_name:
                    type: string
                    default: "zalandos"
                  postgres_superuser_teams:
                    type: array
                    items:
                      type: string
                  protected_role_names:
                    type: array
                    items:
                      type: string
                    default:
                    - admin
                  role_deletion_suffix:
                    type: string
                    default: "_deleted"
                  team_admin_role:
                    type: string
                    default: "admin"
                  team_api_role_configuration:
                    type: object
                    additionalProperties:
                      type: string
                    default:
                      log_statement: all
                  teams_api_url:
                    type: string
                    default: "https://teams.example.com/api/"
              logging_rest_api:
                type: object
                properties:
                  api_port:
                    type: integer
                    default: 8080
                  cluster_history_entries:
                    type: integer
                    default: 1000
                  ring_log_lines:
                    type: integer
                    default: 100
              scalyr:  # deprecated
                type: object
                properties:
                  scalyr_api_key:
                    type: string
                  scalyr_cpu_limit:
                    type: string
                    pattern: '^(\d+m|\d+(\.\d{1,3})?)$'
                    default: "1"
                  scalyr_cpu_request:
                    type: string
                    pattern: '^(\d+m|\d+(\.\d{1,3})?)$'
                    default: "100m"
                  scalyr_image:
                    type: string
                  scalyr_memory_limit:
                    type: string
                    pattern: '^(\d+(e\d+)?|\d+(\.\d+)?(e\d+)?[EPTGMK]i?)$'
                    default: "500Mi"
                  scalyr_memory_request:
                    type: string
                    pattern: '^(\d+(e\d+)?|\d+(\.\d+)?(e\d+)?[EPTGMK]i?)$'
                    default: "50Mi"
                  scalyr_server_url:
                    type: string
                    default: "https://upload.eu.scalyr.com"
              connection_pooler:
                type: object
                properties:
                  connection_pooler_schema:
                    type: string
                    default: "pooler"
                  connection_pooler_user:
                    type: string
                    default: "pooler"
                  connection_pooler_image:
                    type: string
                    default: "registry.opensource.zalan.do/acid/pgbouncer:master-19"
                  connection_pooler_max_db_connections:
                    type: integer
                    default: 60
                  connection_pooler_mode:
                    type: string
                    enum:
                      - "session"
                      - "transaction"
                    default: "transaction"
                  connection_pooler_number_of_instances:
                    type: integer
                    minimum: 1
                    default: 2
                  connection_pooler_default_cpu_limit:
                    type: string
                    pattern: '^(\d+m|\d+(\.\d{1,3})?)$'
                    default: "1"
                  connection_pooler_default_cpu_request:
                    type: string
                    pattern: '^(\d+m|\d+(\.\d{1,3})?)$'
                    default: "500m"
                  connection_pooler_default_memory_limit:
                    type: string
                    pattern: '^(\d+(e\d+)?|\d+(\.\d+)?(e\d+)?[EPTGMK]i?)$'
                    default: "100Mi"
                  connection_pooler_default_memory_request:
                    type: string
                    pattern: '^(\d+(e\d+)?|\d+(\.\d+)?(e\d+)?[EPTGMK]i?)$'
                    default: "100Mi"
          status:
            type: object
            additionalProperties:
              type: string<|MERGE_RESOLUTION|>--- conflicted
+++ resolved
@@ -177,85 +177,12 @@
                       application: spilo
                   cluster_name_label:
                     type: string
-<<<<<<< HEAD
                     default: "cluster-name"
                   custom_pod_annotations:
                     type: object
                     additionalProperties:
                       type: string
                   delete_annotation_date_key:
-=======
-                db_hosted_zone:
-                  type: string
-                enable_master_load_balancer:
-                  type: boolean
-                enable_replica_load_balancer:
-                  type: boolean
-                enable_master_pooler_load_balancer:
-                  type: boolean
-                master_dns_name_format:
-                  type: string
-                replica_dns_name_format:
-                  type: string
-            aws_or_gcp:
-              type: object
-              properties:
-                additional_secret_mount:
-                  type: string
-                additional_secret_mount_path:
-                  type: string
-                aws_region:
-                  type: string
-                kube_iam_role:
-                  type: string
-                log_s3_bucket:
-                  type: string
-                wal_s3_bucket:
-                  type: string
-            logical_backup:
-              type: object
-              properties:
-                logical_backup_docker_image:
-                  type: string
-                logical_backup_s3_access_key_id:
-                  type: string
-                logical_backup_s3_bucket:
-                  type: string
-                logical_backup_s3_endpoint:
-                  type: string
-                logical_backup_s3_region:
-                  type: string
-                logical_backup_s3_secret_access_key:
-                  type: string
-                logical_backup_s3_sse:
-                  type: string
-                logical_backup_schedule:
-                  type: string
-                  pattern: '^(\d+|\*)(/\d+)?(\s+(\d+|\*)(/\d+)?){4}$'
-            debug:
-              type: object
-              properties:
-                debug_logging:
-                  type: boolean
-                enable_database_access:
-                  type: boolean
-            teams_api:
-              type: object
-              properties:
-                enable_admin_role_for_users:
-                  type: boolean
-                enable_team_superuser:
-                  type: boolean
-                enable_teams_api:
-                  type: boolean
-                pam_configuration:
-                  type: string
-                pam_role_name:
-                  type: string
-                postgres_superuser_teams:
-                  type: array
-                  items:
->>>>>>> f45fc5cf
                     type: string
                   delete_annotation_name_key:
                     type: string
@@ -451,7 +378,13 @@
                   enable_master_load_balancer:
                     type: boolean
                     default: true
+                  enable_master_pooler_load_balancer:
+                    type: boolean
+                    default: false
                   enable_replica_load_balancer:
+                    type: boolean
+                    default: false
+                  enable_replica_pooler_load_balancer:
                     type: boolean
                     default: false
                   external_traffic_policy:
