--- conflicted
+++ resolved
@@ -66,8 +66,7 @@
                   type: string
               docker_image:
                 type: string
-<<<<<<< HEAD
-                default: "ghcr.io/zalando/spilo-16:3.2-p3"
+                default: "ghcr.io/zalando/spilo-16:3.3-p1"
               image_pull_secrets:
                 type: array
                 nullable: true
@@ -78,9 +77,6 @@
                   properties:
                     name:
                       type: string
-=======
-                default: "ghcr.io/zalando/spilo-16:3.3-p1"
->>>>>>> 31f92a1a
               enable_crd_registration:
                 type: boolean
                 default: true
