apiVersion: apiextensions.k8s.io/v1
kind: CustomResourceDefinition
metadata:
  name: operatorconfigurations.acid.zalan.do
spec:
  group: acid.zalan.do
  names:
    kind: OperatorConfiguration
    listKind: OperatorConfigurationList
    plural: operatorconfigurations
    singular: operatorconfiguration
    shortNames:
      - opconfig
    categories:
      - all
  scope: Namespaced
  versions:
<<<<<<< HEAD
  - name: v1
    served: true
    storage: true
    subresources:
      status: {}
    additionalPrinterColumns:
    - name: Image
      type: string
      description: Spilo image to be used for Pods
      jsonPath: .configuration.docker_image
    - name: Cluster-Label
      type: string
      description: Label for K8s resources created by operator
      jsonPath: .configuration.kubernetes.cluster_name_label
    - name: Service-Account
      type: string
      description: Name of service account to be used
      jsonPath: .configuration.kubernetes.pod_service_account_name
    - name: Min-Instances
      type: integer
      description: Minimum number of instances per Postgres cluster
      jsonPath: .configuration.min_instances
    - name: Age
      type: date
      jsonPath: .metadata.creationTimestamp
    schema:
      openAPIV3Schema:
        type: object
        required:
          - kind
          - apiVersion
          - configuration
        properties:
          kind:
            type: string
            enum:
            - OperatorConfiguration
          apiVersion:
            type: string
            enum:
            - acid.zalan.do/v1
          configuration:
            type: object
            properties:
              crd_categories:
                type: array
                nullable: true
                items:
                  type: string
              docker_image:
                type: string
                default: "registry.opensource.zalan.do/acid/spilo-14:2.1-p3"
              enable_crd_registration:
                type: boolean
                default: true
              enable_crd_validation:
                type: boolean
                description: deprecated
                default: true
              enable_lazy_spilo_upgrade:
                type: boolean
                default: false
              enable_pgversion_env_var:
                type: boolean
                default: true
              enable_shm_volume:
                type: boolean
                default: true
              enable_spilo_wal_path_compat:
                type: boolean
                default: false
              etcd_host:
                type: string
                default: ""
              kubernetes_use_configmaps:
                type: boolean
                default: false
              max_instances:
                type: integer
                description: "-1 = disabled"
                minimum: -1
                default: -1
              min_instances:
                type: integer
                description: "-1 = disabled"
                minimum: -1
                default: -1
              resync_period:
                type: string
                default: "30m"
              repair_period:
                type: string
                default: "5m"
              set_memory_request_to_limit:
                type: boolean
                default: false
              sidecar_docker_images:
                type: object
                additionalProperties:
=======
    - name: v1
      served: true
      storage: true
      subresources:
        status: {}
      additionalPrinterColumns:
        - name: Image
          type: string
          description: Spilo image to be used for Pods
          jsonPath: .configuration.docker_image
        - name: Cluster-Label
          type: string
          description: Label for K8s resources created by operator
          jsonPath: .configuration.kubernetes.cluster_name_label
        - name: Service-Account
          type: string
          description: Name of service account to be used
          jsonPath: .configuration.kubernetes.pod_service_account_name
        - name: Min-Instances
          type: integer
          description: Minimum number of instances per Postgres cluster
          jsonPath: .configuration.min_instances
        - name: Age
          type: date
          jsonPath: .metadata.creationTimestamp
      schema:
        openAPIV3Schema:
          type: object
          required:
            - kind
            - apiVersion
            - configuration
          properties:
            kind:
              type: string
              enum:
                - OperatorConfiguration
            apiVersion:
              type: string
              enum:
                - acid.zalan.do/v1
            configuration:
              type: object
              properties:
                docker_image:
>>>>>>> 3ecd1e94
                  type: string
                  default: "registry.opensource.zalan.do/acid/spilo-13:2.0-p6"
                enable_crd_validation:
                  type: boolean
                  default: true
                enable_lazy_spilo_upgrade:
                  type: boolean
                  default: false
                enable_pgversion_env_var:
                  type: boolean
                  default: true
                enable_shm_volume:
                  type: boolean
                  default: true
                enable_spilo_wal_path_compat:
                  type: boolean
                  default: false
                etcd_host:
                  type: string
                  default: ""
                kubernetes_use_configmaps:
                  type: boolean
                  default: false
                max_instances:
                  type: integer
                  minimum: -1 # -1 = disabled
                  default: -1
                min_instances:
                  type: integer
                  minimum: -1 # -1 = disabled
                  default: -1
                resync_period:
                  type: string
                  default: "30m"
                repair_period:
                  type: string
                  default: "5m"
                set_memory_request_to_limit:
                  type: boolean
                  default: false
                sidecar_docker_images:
                  type: object
<<<<<<< HEAD
                  x-kubernetes-preserve-unknown-fields: true
              workers:
                type: integer
                minimum: 1
                default: 8
              users:
                type: object
                properties:
                  additional_owner_roles:
                    type: array
                    nullable: true
                    items:
                      type: string
                  enable_password_rotation:
                    type: boolean
                    default: false
                  password_rotation_interval:
                    type: integer
                    default: 90
                  password_rotation_user_retention:
                    type: integer
                    default: 180
                  replication_username:
                     type: string
                     default: standby
                  super_username:
                     type: string
                     default: postgres
              major_version_upgrade:
                type: object
                properties:
                  major_version_upgrade_mode:
                    type: string
                    default: "off"
                  major_version_upgrade_team_allow_list:
                    type: array
                    items:
                      type: string
                  minimal_major_version:
                    type: string
                    default: "9.6"
                  target_major_version:
                    type: string
                    default: "14"
              kubernetes:
                type: object
                properties:
                  additional_pod_capabilities:
                    type: array
                    items:
                      type: string
                  cluster_domain:
=======
                  additionalProperties:
>>>>>>> 3ecd1e94
                    type: string
                sidecars:
                  type: array
                  nullable: true
                  items:
                    type: object
                    x-kubernetes-preserve-unknown-fields: true
                workers:
                  type: integer
                  minimum: 1
                  default: 8
                users:
                  type: object
                  properties:
                    replication_username:
                      type: string
                      default: standby
                    super_username:
                      type: string
<<<<<<< HEAD
                  delete_annotation_date_key:
                    type: string
                  delete_annotation_name_key:
                    type: string
                  downscaler_annotations:
                    type: array
                    items:
                      type: string
                  enable_cross_namespace_secret:
                    type: boolean
                    default: false
                  enable_init_containers:
                    type: boolean
                    default: true
                  enable_pod_antiaffinity:
                    type: boolean
                    default: false
                  enable_pod_disruption_budget:
                    type: boolean
                    default: true
                  enable_sidecars:
                    type: boolean
                    default: true
                  infrastructure_roles_secret_name:
                    type: string
                  infrastructure_roles_secrets:
                    type: array
                    nullable: true
                    items:
=======
                      default: postgres
                major_version_upgrade:
                  type: object
                  properties:
                    major_version_upgrade_mode:
                      type: string
                      default: "off"
                    minimal_major_version:
                      type: string
                      default: "9.5"
                    target_major_version:
                      type: string
                      default: "13"
                kubernetes:
                  type: object
                  properties:
                    additional_pod_capabilities:
                      type: array
                      items:
                        type: string
                    cluster_domain:
                      type: string
                      default: "cluster.local"
                    cluster_labels:
>>>>>>> 3ecd1e94
                      type: object
                      additionalProperties:
                        type: string
                      default:
                        application: spilo
                    cluster_name_label:
                      type: string
<<<<<<< HEAD
                  node_readiness_label_merge:
                    type: string
                    enum:
                      - "AND"
                      - "OR"
                  oauth_token_secret_name:
                    type: string
                    default: "postgresql-operator"
                  pdb_name_format:
                    type: string
                    default: "postgres-{cluster}-pdb"
                  pod_antiaffinity_topology_key:
                    type: string
                    default: "kubernetes.io/hostname"
                  pod_environment_configmap:
                    type: string
                  pod_environment_secret:
                    type: string
                  pod_management_policy:
                    type: string
                    enum:
                      - "ordered_ready"
                      - "parallel"
                    default: "ordered_ready"
                  pod_priority_class_name:
                    type: string
                  pod_role_label:
                    type: string
                    default: "spilo-role"
                  pod_service_account_definition:
                    type: string
                    default: ""
                  pod_service_account_name:
                    type: string
                    default: "postgres-pod"
                  pod_service_account_role_binding_definition:
                    type: string
                    default: ""
                  pod_terminate_grace_period:
                    type: string
                    default: "5m"
                  secret_name_template:
                    type: string
                    default: "{username}.{cluster}.credentials.{tprkind}.{tprgroup}"
                  spilo_allow_privilege_escalation:
                    type: boolean
                    default: true
                  spilo_runasuser:
                    type: integer
                  spilo_runasgroup:
                    type: integer
                  spilo_fsgroup:
                    type: integer
                  spilo_privileged:
                    type: boolean
                    default: false
                  storage_resize_mode:
                    type: string
                    enum:
                      - "ebs"
                      - "pvc"
                      - "off"
                    default: "pvc"
                  toleration:
                    type: object
                    additionalProperties:
                      type: string
                  watched_namespace:
                    type: string
              postgres_pod_resources:
                type: object
                properties:
                  default_cpu_limit:
                    type: string
                    pattern: '^(\d+m|\d+(\.\d{1,3})?)$'
                    default: "1"
                  default_cpu_request:
                    type: string
                    pattern: '^(\d+m|\d+(\.\d{1,3})?)$'
                    default: "100m"
                  default_memory_limit:
                    type: string
                    pattern: '^(\d+(e\d+)?|\d+(\.\d+)?(e\d+)?[EPTGMK]i?)$'
                    default: "500Mi"
                  default_memory_request:
                    type: string
                    pattern: '^(\d+(e\d+)?|\d+(\.\d+)?(e\d+)?[EPTGMK]i?)$'
                    default: "100Mi"
                  min_cpu_limit:
                    type: string
                    pattern: '^(\d+m|\d+(\.\d{1,3})?)$'
                    default: "250m"
                  min_memory_limit:
                    type: string
                    pattern: '^(\d+(e\d+)?|\d+(\.\d+)?(e\d+)?[EPTGMK]i?)$'
                    default: "250Mi"
              timeouts:
                type: object
                properties:
                  patroni_api_check_interval:
                    type: string
                    default: "1s"
                  patroni_api_check_timeout:
                    type: string
                    default: "5s"
                  pod_label_wait_timeout:
                    type: string
                    default: "10m"
                  pod_deletion_wait_timeout:
                    type: string
                    default: "10m"
                  ready_wait_interval:
                    type: string
                    default: "4s"
                  ready_wait_timeout:
                    type: string
                    default: "30s"
                  resource_check_interval:
                    type: string
                    default: "3s"
                  resource_check_timeout:
                    type: string
                    default: "10m"
              load_balancer:
                type: object
                properties:
                  custom_service_annotations:
                    type: object
                    additionalProperties:
                      type: string
                  db_hosted_zone:
                    type: string
                    default: "db.example.com"
                  enable_master_load_balancer:
                    type: boolean
                    default: true
                  enable_master_pooler_load_balancer:
                    type: boolean
                    default: false
                  enable_replica_load_balancer:
                    type: boolean
                    default: false
                  enable_replica_pooler_load_balancer:
                    type: boolean
                    default: false
                  external_traffic_policy:
                    type: string
                    enum:
                      - "Cluster"
                      - "Local"
                    default: "Cluster"
                  master_dns_name_format:
                    type: string
                    default: "{cluster}.{team}.{hostedzone}"
                  replica_dns_name_format:
                    type: string
                    default: "{cluster}-repl.{team}.{hostedzone}"
              aws_or_gcp:
                type: object
                properties:
                  additional_secret_mount:
                    type: string
                  additional_secret_mount_path:
                    type: string
                    default: "/meta/credentials"
                  aws_region:
                    type: string
                    default: "eu-central-1"
                  enable_ebs_gp3_migration:
                    type: boolean
                    default: false
                  enable_ebs_gp3_migration_max_size:
                    type: integer
                    default: 1000
                  gcp_credentials:
                    type: string
                  kube_iam_role:
                    type: string
                  log_s3_bucket:
                    type: string
                  wal_az_storage_account:
                    type: string
                  wal_gs_bucket:
                    type: string
                  wal_s3_bucket:
                    type: string
              logical_backup:
                type: object
                properties:
                  logical_backup_docker_image:
                    type: string
                    default: "registry.opensource.zalan.do/acid/logical-backup:v1.7.1"
                  logical_backup_google_application_credentials:
                    type: string
                  logical_backup_job_prefix:
                    type: string
                    default: "logical-backup-"
                  logical_backup_provider:
                    type: string
                    default: "s3"
                  logical_backup_s3_access_key_id:
                    type: string
                  logical_backup_s3_bucket:
                    type: string
                  logical_backup_s3_endpoint:
                    type: string
                  logical_backup_s3_region:
                    type: string
                  logical_backup_s3_secret_access_key:
                    type: string
                  logical_backup_s3_sse:
                    type: string
                  logical_backup_s3_retention_time:
                    type: string
                  logical_backup_schedule:
                    type: string
                    pattern: '^(\d+|\*)(/\d+)?(\s+(\d+|\*)(/\d+)?){4}$'
                    default: "30 00 * * *"
              debug:
                type: object
                properties:
                  debug_logging:
                    type: boolean
                    default: true
                  enable_database_access:
                    type: boolean
                    default: true
              teams_api:
                type: object
                properties:
                  enable_admin_role_for_users:
                    type: boolean
                    default: true
                  enable_postgres_team_crd:
                    type: boolean
                    default: true
                  enable_postgres_team_crd_superusers:
                    type: boolean
                    default: false
                  enable_team_member_deprecation:
                    type: boolean
                    default: false
                  enable_team_superuser:
                    type: boolean
                    default: false
                  enable_teams_api:
                    type: boolean
                    default: true
                  pam_configuration:
                    type: string
                    default: "https://info.example.com/oauth2/tokeninfo?access_token= uid realm=/employees"
                  pam_role_name:
                    type: string
                    default: "zalandos"
                  postgres_superuser_teams:
                    type: array
                    items:
                      type: string
                  protected_role_names:
                    type: array
                    items:
                      type: string
                    default:
                    - admin
                    - cron_admin
                  role_deletion_suffix:
                    type: string
                    default: "_deleted"
                  team_admin_role:
                    type: string
                    default: "admin"
                  team_api_role_configuration:
                    type: object
                    additionalProperties:
                      type: string
                    default:
                      log_statement: all
                  teams_api_url:
                    type: string
                    default: "https://teams.example.com/api/"
              logging_rest_api:
                type: object
                properties:
                  api_port:
                    type: integer
                    default: 8080
                  cluster_history_entries:
                    type: integer
                    default: 1000
                  ring_log_lines:
                    type: integer
                    default: 100
              scalyr:  # deprecated
                type: object
                properties:
                  scalyr_api_key:
                    type: string
                  scalyr_cpu_limit:
                    type: string
                    pattern: '^(\d+m|\d+(\.\d{1,3})?)$'
                    default: "1"
                  scalyr_cpu_request:
                    type: string
                    pattern: '^(\d+m|\d+(\.\d{1,3})?)$'
                    default: "100m"
                  scalyr_image:
                    type: string
                  scalyr_memory_limit:
                    type: string
                    pattern: '^(\d+(e\d+)?|\d+(\.\d+)?(e\d+)?[EPTGMK]i?)$'
                    default: "500Mi"
                  scalyr_memory_request:
                    type: string
                    pattern: '^(\d+(e\d+)?|\d+(\.\d+)?(e\d+)?[EPTGMK]i?)$'
                    default: "50Mi"
                  scalyr_server_url:
                    type: string
                    default: "https://upload.eu.scalyr.com"
              connection_pooler:
                type: object
                properties:
                  connection_pooler_schema:
                    type: string
                    default: "pooler"
                  connection_pooler_user:
                    type: string
                    default: "pooler"
                  connection_pooler_image:
                    type: string
                    default: "registry.opensource.zalan.do/acid/pgbouncer:master-19"
                  connection_pooler_max_db_connections:
                    type: integer
                    default: 60
                  connection_pooler_mode:
                    type: string
                    enum:
                      - "session"
                      - "transaction"
                    default: "transaction"
                  connection_pooler_number_of_instances:
                    type: integer
                    minimum: 1
                    default: 2
                  connection_pooler_default_cpu_limit:
                    type: string
                    pattern: '^(\d+m|\d+(\.\d{1,3})?)$'
                    default: "1"
                  connection_pooler_default_cpu_request:
                    type: string
                    pattern: '^(\d+m|\d+(\.\d{1,3})?)$'
                    default: "500m"
                  connection_pooler_default_memory_limit:
                    type: string
                    pattern: '^(\d+(e\d+)?|\d+(\.\d+)?(e\d+)?[EPTGMK]i?)$'
                    default: "100Mi"
                  connection_pooler_default_memory_request:
                    type: string
                    pattern: '^(\d+(e\d+)?|\d+(\.\d+)?(e\d+)?[EPTGMK]i?)$'
                    default: "100Mi"
          status:
            type: object
            additionalProperties:
              type: string
=======
                      default: "cluster-name"
                    ignored_annotations:
                      type: array
                      items:
                        type: string
                    custom_pod_annotations:
                      type: object
                      additionalProperties:
                        type: string
                    delete_annotation_date_key:
                      type: string
                    delete_annotation_name_key:
                      type: string
                    downscaler_annotations:
                      type: array
                      items:
                        type: string
                    enable_init_containers:
                      type: boolean
                      default: true
                    enable_pod_antiaffinity:
                      type: boolean
                      default: false
                    enable_pod_disruption_budget:
                      type: boolean
                      default: true
                    enable_sidecars:
                      type: boolean
                      default: true
                    infrastructure_roles_secret_name:
                      type: string
                    infrastructure_roles_secrets:
                      type: array
                      nullable: true
                      items:
                        type: object
                        required:
                          - secretname
                          - userkey
                          - passwordkey
                        properties:
                          secretname:
                            type: string
                          userkey:
                            type: string
                          passwordkey:
                            type: string
                          rolekey:
                            type: string
                          defaultuservalue:
                            type: string
                          defaultrolevalue:
                            type: string
                          details:
                            type: string
                          template:
                            type: boolean
                    inherited_annotations:
                      type: array
                      items:
                        type: string
                    inherited_labels:
                      type: array
                      items:
                        type: string
                    master_pod_move_timeout:
                      type: string
                      default: "20m"
                    node_readiness_label:
                      type: object
                      additionalProperties:
                        type: string
                    oauth_token_secret_name:
                      type: string
                      default: "postgresql-operator"
                    pdb_name_format:
                      type: string
                      default: "postgres-{cluster}-pdb"
                    pod_antiaffinity_topology_key:
                      type: string
                      default: "kubernetes.io/hostname"
                    pod_environment_configmap:
                      type: string
                    pod_environment_secret:
                      type: string
                    pod_management_policy:
                      type: string
                      enum:
                        - "ordered_ready"
                        - "parallel"
                      default: "ordered_ready"
                    pod_priority_class_name:
                      type: string
                    pod_role_label:
                      type: string
                      default: "spilo-role"
                    pod_service_account_definition:
                      type: string
                      default: ""
                    pod_service_account_name:
                      type: string
                      default: "postgres-pod"
                    pod_service_account_role_binding_definition:
                      type: string
                      default: ""
                    pod_terminate_grace_period:
                      type: string
                      default: "5m"
                    secret_name_template:
                      type: string
                      default: "{username}.{cluster}.credentials.{tprkind}.{tprgroup}"
                    spilo_allow_privilege_escalation:
                      type: boolean
                      default: true
                    spilo_runasuser:
                      type: integer
                    spilo_runasgroup:
                      type: integer
                    spilo_fsgroup:
                      type: integer
                    spilo_privileged:
                      type: boolean
                      default: false
                    storage_resize_mode:
                      type: string
                      enum:
                        - "ebs"
                        - "pvc"
                        - "off"
                      default: "pvc"
                    toleration:
                      type: object
                      additionalProperties:
                        type: string
                    watched_namespace:
                      type: string
                postgres_pod_resources:
                  type: object
                  properties:
                    default_cpu_limit:
                      type: string
                      pattern: '^(\d+m|\d+(\.\d{1,3})?)$'
                      default: "1"
                    default_cpu_request:
                      type: string
                      pattern: '^(\d+m|\d+(\.\d{1,3})?)$'
                      default: "100m"
                    default_memory_limit:
                      type: string
                      pattern: '^(\d+(e\d+)?|\d+(\.\d+)?(e\d+)?[EPTGMK]i?)$'
                      default: "500Mi"
                    default_memory_request:
                      type: string
                      pattern: '^(\d+(e\d+)?|\d+(\.\d+)?(e\d+)?[EPTGMK]i?)$'
                      default: "100Mi"
                    min_cpu_limit:
                      type: string
                      pattern: '^(\d+m|\d+(\.\d{1,3})?)$'
                      default: "250m"
                    min_memory_limit:
                      type: string
                      pattern: '^(\d+(e\d+)?|\d+(\.\d+)?(e\d+)?[EPTGMK]i?)$'
                      default: "250Mi"
                timeouts:
                  type: object
                  properties:
                    pod_label_wait_timeout:
                      type: string
                      default: "10m"
                    pod_deletion_wait_timeout:
                      type: string
                      default: "10m"
                    ready_wait_interval:
                      type: string
                      default: "4s"
                    ready_wait_timeout:
                      type: string
                      default: "30s"
                    resource_check_interval:
                      type: string
                      default: "3s"
                    resource_check_timeout:
                      type: string
                      default: "10m"
                load_balancer:
                  type: object
                  properties:
                    custom_service_annotations:
                      type: object
                      additionalProperties:
                        type: string
                    db_hosted_zone:
                      type: string
                      default: "db.example.com"
                    enable_master_load_balancer:
                      type: boolean
                      default: true
                    enable_replica_load_balancer:
                      type: boolean
                      default: false
                    external_traffic_policy:
                      type: string
                      enum:
                        - "Cluster"
                        - "Local"
                      default: "Cluster"
                    master_dns_name_format:
                      type: string
                      default: "{cluster}.{team}.{hostedzone}"
                    replica_dns_name_format:
                      type: string
                      default: "{cluster}-repl.{team}.{hostedzone}"
                aws_or_gcp:
                  type: object
                  properties:
                    additional_secret_mount:
                      type: string
                    additional_secret_mount_path:
                      type: string
                      default: "/meta/credentials"
                    aws_region:
                      type: string
                      default: "eu-central-1"
                    enable_ebs_gp3_migration:
                      type: boolean
                      default: false
                    enable_ebs_gp3_migration_max_size:
                      type: integer
                      default: 1000
                    gcp_credentials:
                      type: string
                    kube_iam_role:
                      type: string
                    log_s3_bucket:
                      type: string
                    wal_gs_bucket:
                      type: string
                    wal_s3_bucket:
                      type: string
                logical_backup:
                  type: object
                  properties:
                    logical_backup_docker_image:
                      type: string
                      default: "registry.opensource.zalan.do/acid/logical-backup:v1.6.2"
                    logical_backup_google_application_credentials:
                      type: string
                    logical_backup_job_prefix:
                      type: string
                      default: "logical-backup-"
                    logical_backup_provider:
                      type: string
                      default: "s3"
                    logical_backup_s3_access_key_id:
                      type: string
                    logical_backup_s3_bucket:
                      type: string
                    logical_backup_s3_endpoint:
                      type: string
                    logical_backup_s3_region:
                      type: string
                    logical_backup_s3_secret_access_key:
                      type: string
                    logical_backup_s3_sse:
                      type: string
                    logical_backup_schedule:
                      type: string
                      pattern: '^(\d+|\*)(/\d+)?(\s+(\d+|\*)(/\d+)?){4}$'
                      default: "30 00 * * *"
                debug:
                  type: object
                  properties:
                    debug_logging:
                      type: boolean
                      default: true
                    enable_database_access:
                      type: boolean
                      default: true
                teams_api:
                  type: object
                  properties:
                    enable_admin_role_for_users:
                      type: boolean
                      default: true
                    enable_postgres_team_crd:
                      type: boolean
                      default: true
                    enable_postgres_team_crd_superusers:
                      type: boolean
                      default: false
                    enable_team_superuser:
                      type: boolean
                      default: false
                    enable_teams_api:
                      type: boolean
                      default: true
                    pam_configuration:
                      type: string
                      default: "https://info.example.com/oauth2/tokeninfo?access_token= uid realm=/employees"
                    pam_role_name:
                      type: string
                      default: "zalandos"
                    postgres_superuser_teams:
                      type: array
                      items:
                        type: string
                    protected_role_names:
                      type: array
                      items:
                        type: string
                      default:
                        - admin
                    team_admin_role:
                      type: string
                      default: "admin"
                    team_api_role_configuration:
                      type: object
                      additionalProperties:
                        type: string
                      default:
                        log_statement: all
                    teams_api_url:
                      type: string
                      default: "https://teams.example.com/api/"
                logging_rest_api:
                  type: object
                  properties:
                    api_port:
                      type: integer
                      default: 8080
                    cluster_history_entries:
                      type: integer
                      default: 1000
                    ring_log_lines:
                      type: integer
                      default: 100
                scalyr: # deprecated
                  type: object
                  properties:
                    scalyr_api_key:
                      type: string
                    scalyr_cpu_limit:
                      type: string
                      pattern: '^(\d+m|\d+(\.\d{1,3})?)$'
                      default: "1"
                    scalyr_cpu_request:
                      type: string
                      pattern: '^(\d+m|\d+(\.\d{1,3})?)$'
                      default: "100m"
                    scalyr_image:
                      type: string
                    scalyr_memory_limit:
                      type: string
                      pattern: '^(\d+(e\d+)?|\d+(\.\d+)?(e\d+)?[EPTGMK]i?)$'
                      default: "500Mi"
                    scalyr_memory_request:
                      type: string
                      pattern: '^(\d+(e\d+)?|\d+(\.\d+)?(e\d+)?[EPTGMK]i?)$'
                      default: "50Mi"
                    scalyr_server_url:
                      type: string
                      default: "https://upload.eu.scalyr.com"
                connection_pooler:
                  type: object
                  properties:
                    connection_pooler_schema:
                      type: string
                      default: "pooler"
                    connection_pooler_user:
                      type: string
                      default: "pooler"
                    connection_pooler_image:
                      type: string
                      default: "registry.opensource.zalan.do/acid/pgbouncer:master-16"
                    connection_pooler_max_db_connections:
                      type: integer
                      default: 60
                    connection_pooler_mode:
                      type: string
                      enum:
                        - "session"
                        - "transaction"
                      default: "transaction"
                    connection_pooler_number_of_instances:
                      type: integer
                      minimum: 1
                      default: 2
                    connection_pooler_default_cpu_limit:
                      type: string
                      pattern: '^(\d+m|\d+(\.\d{1,3})?)$'
                      default: "1"
                    connection_pooler_default_cpu_request:
                      type: string
                      pattern: '^(\d+m|\d+(\.\d{1,3})?)$'
                      default: "500m"
                    connection_pooler_default_memory_limit:
                      type: string
                      pattern: '^(\d+(e\d+)?|\d+(\.\d+)?(e\d+)?[EPTGMK]i?)$'
                      default: "100Mi"
                    connection_pooler_default_memory_request:
                      type: string
                      pattern: '^(\d+(e\d+)?|\d+(\.\d+)?(e\d+)?[EPTGMK]i?)$'
                      default: "100Mi"
            status:
              type: object
              additionalProperties:
                type: string
>>>>>>> 3ecd1e94
<|MERGE_RESOLUTION|>--- conflicted
+++ resolved
@@ -15,7 +15,6 @@
       - all
   scope: Namespaced
   versions:
-<<<<<<< HEAD
   - name: v1
     served: true
     storage: true
@@ -115,53 +114,6 @@
               sidecar_docker_images:
                 type: object
                 additionalProperties:
-=======
-    - name: v1
-      served: true
-      storage: true
-      subresources:
-        status: {}
-      additionalPrinterColumns:
-        - name: Image
-          type: string
-          description: Spilo image to be used for Pods
-          jsonPath: .configuration.docker_image
-        - name: Cluster-Label
-          type: string
-          description: Label for K8s resources created by operator
-          jsonPath: .configuration.kubernetes.cluster_name_label
-        - name: Service-Account
-          type: string
-          description: Name of service account to be used
-          jsonPath: .configuration.kubernetes.pod_service_account_name
-        - name: Min-Instances
-          type: integer
-          description: Minimum number of instances per Postgres cluster
-          jsonPath: .configuration.min_instances
-        - name: Age
-          type: date
-          jsonPath: .metadata.creationTimestamp
-      schema:
-        openAPIV3Schema:
-          type: object
-          required:
-            - kind
-            - apiVersion
-            - configuration
-          properties:
-            kind:
-              type: string
-              enum:
-                - OperatorConfiguration
-            apiVersion:
-              type: string
-              enum:
-                - acid.zalan.do/v1
-            configuration:
-              type: object
-              properties:
-                docker_image:
->>>>>>> 3ecd1e94
                   type: string
                   default: "registry.opensource.zalan.do/acid/spilo-13:2.0-p6"
                 enable_crd_validation:
@@ -204,7 +156,6 @@
                   default: false
                 sidecar_docker_images:
                   type: object
-<<<<<<< HEAD
                   x-kubernetes-preserve-unknown-fields: true
               workers:
                 type: integer
@@ -257,9 +208,6 @@
                     items:
                       type: string
                   cluster_domain:
-=======
-                  additionalProperties:
->>>>>>> 3ecd1e94
                     type: string
                 sidecars:
                   type: array
@@ -279,7 +227,6 @@
                       default: standby
                     super_username:
                       type: string
-<<<<<<< HEAD
                   delete_annotation_date_key:
                     type: string
                   delete_annotation_name_key:
@@ -303,38 +250,16 @@
                   enable_sidecars:
                     type: boolean
                     default: true
+                  ignored_annotations:
+                    type: array
+                    items:
+                      type: string
                   infrastructure_roles_secret_name:
                     type: string
                   infrastructure_roles_secrets:
                     type: array
                     nullable: true
                     items:
-=======
-                      default: postgres
-                major_version_upgrade:
-                  type: object
-                  properties:
-                    major_version_upgrade_mode:
-                      type: string
-                      default: "off"
-                    minimal_major_version:
-                      type: string
-                      default: "9.5"
-                    target_major_version:
-                      type: string
-                      default: "13"
-                kubernetes:
-                  type: object
-                  properties:
-                    additional_pod_capabilities:
-                      type: array
-                      items:
-                        type: string
-                    cluster_domain:
-                      type: string
-                      default: "cluster.local"
-                    cluster_labels:
->>>>>>> 3ecd1e94
                       type: object
                       additionalProperties:
                         type: string
@@ -342,7 +267,6 @@
                         application: spilo
                     cluster_name_label:
                       type: string
-<<<<<<< HEAD
                   node_readiness_label_merge:
                     type: string
                     enum:
@@ -705,413 +629,4 @@
           status:
             type: object
             additionalProperties:
-              type: string
-=======
-                      default: "cluster-name"
-                    ignored_annotations:
-                      type: array
-                      items:
-                        type: string
-                    custom_pod_annotations:
-                      type: object
-                      additionalProperties:
-                        type: string
-                    delete_annotation_date_key:
-                      type: string
-                    delete_annotation_name_key:
-                      type: string
-                    downscaler_annotations:
-                      type: array
-                      items:
-                        type: string
-                    enable_init_containers:
-                      type: boolean
-                      default: true
-                    enable_pod_antiaffinity:
-                      type: boolean
-                      default: false
-                    enable_pod_disruption_budget:
-                      type: boolean
-                      default: true
-                    enable_sidecars:
-                      type: boolean
-                      default: true
-                    infrastructure_roles_secret_name:
-                      type: string
-                    infrastructure_roles_secrets:
-                      type: array
-                      nullable: true
-                      items:
-                        type: object
-                        required:
-                          - secretname
-                          - userkey
-                          - passwordkey
-                        properties:
-                          secretname:
-                            type: string
-                          userkey:
-                            type: string
-                          passwordkey:
-                            type: string
-                          rolekey:
-                            type: string
-                          defaultuservalue:
-                            type: string
-                          defaultrolevalue:
-                            type: string
-                          details:
-                            type: string
-                          template:
-                            type: boolean
-                    inherited_annotations:
-                      type: array
-                      items:
-                        type: string
-                    inherited_labels:
-                      type: array
-                      items:
-                        type: string
-                    master_pod_move_timeout:
-                      type: string
-                      default: "20m"
-                    node_readiness_label:
-                      type: object
-                      additionalProperties:
-                        type: string
-                    oauth_token_secret_name:
-                      type: string
-                      default: "postgresql-operator"
-                    pdb_name_format:
-                      type: string
-                      default: "postgres-{cluster}-pdb"
-                    pod_antiaffinity_topology_key:
-                      type: string
-                      default: "kubernetes.io/hostname"
-                    pod_environment_configmap:
-                      type: string
-                    pod_environment_secret:
-                      type: string
-                    pod_management_policy:
-                      type: string
-                      enum:
-                        - "ordered_ready"
-                        - "parallel"
-                      default: "ordered_ready"
-                    pod_priority_class_name:
-                      type: string
-                    pod_role_label:
-                      type: string
-                      default: "spilo-role"
-                    pod_service_account_definition:
-                      type: string
-                      default: ""
-                    pod_service_account_name:
-                      type: string
-                      default: "postgres-pod"
-                    pod_service_account_role_binding_definition:
-                      type: string
-                      default: ""
-                    pod_terminate_grace_period:
-                      type: string
-                      default: "5m"
-                    secret_name_template:
-                      type: string
-                      default: "{username}.{cluster}.credentials.{tprkind}.{tprgroup}"
-                    spilo_allow_privilege_escalation:
-                      type: boolean
-                      default: true
-                    spilo_runasuser:
-                      type: integer
-                    spilo_runasgroup:
-                      type: integer
-                    spilo_fsgroup:
-                      type: integer
-                    spilo_privileged:
-                      type: boolean
-                      default: false
-                    storage_resize_mode:
-                      type: string
-                      enum:
-                        - "ebs"
-                        - "pvc"
-                        - "off"
-                      default: "pvc"
-                    toleration:
-                      type: object
-                      additionalProperties:
-                        type: string
-                    watched_namespace:
-                      type: string
-                postgres_pod_resources:
-                  type: object
-                  properties:
-                    default_cpu_limit:
-                      type: string
-                      pattern: '^(\d+m|\d+(\.\d{1,3})?)$'
-                      default: "1"
-                    default_cpu_request:
-                      type: string
-                      pattern: '^(\d+m|\d+(\.\d{1,3})?)$'
-                      default: "100m"
-                    default_memory_limit:
-                      type: string
-                      pattern: '^(\d+(e\d+)?|\d+(\.\d+)?(e\d+)?[EPTGMK]i?)$'
-                      default: "500Mi"
-                    default_memory_request:
-                      type: string
-                      pattern: '^(\d+(e\d+)?|\d+(\.\d+)?(e\d+)?[EPTGMK]i?)$'
-                      default: "100Mi"
-                    min_cpu_limit:
-                      type: string
-                      pattern: '^(\d+m|\d+(\.\d{1,3})?)$'
-                      default: "250m"
-                    min_memory_limit:
-                      type: string
-                      pattern: '^(\d+(e\d+)?|\d+(\.\d+)?(e\d+)?[EPTGMK]i?)$'
-                      default: "250Mi"
-                timeouts:
-                  type: object
-                  properties:
-                    pod_label_wait_timeout:
-                      type: string
-                      default: "10m"
-                    pod_deletion_wait_timeout:
-                      type: string
-                      default: "10m"
-                    ready_wait_interval:
-                      type: string
-                      default: "4s"
-                    ready_wait_timeout:
-                      type: string
-                      default: "30s"
-                    resource_check_interval:
-                      type: string
-                      default: "3s"
-                    resource_check_timeout:
-                      type: string
-                      default: "10m"
-                load_balancer:
-                  type: object
-                  properties:
-                    custom_service_annotations:
-                      type: object
-                      additionalProperties:
-                        type: string
-                    db_hosted_zone:
-                      type: string
-                      default: "db.example.com"
-                    enable_master_load_balancer:
-                      type: boolean
-                      default: true
-                    enable_replica_load_balancer:
-                      type: boolean
-                      default: false
-                    external_traffic_policy:
-                      type: string
-                      enum:
-                        - "Cluster"
-                        - "Local"
-                      default: "Cluster"
-                    master_dns_name_format:
-                      type: string
-                      default: "{cluster}.{team}.{hostedzone}"
-                    replica_dns_name_format:
-                      type: string
-                      default: "{cluster}-repl.{team}.{hostedzone}"
-                aws_or_gcp:
-                  type: object
-                  properties:
-                    additional_secret_mount:
-                      type: string
-                    additional_secret_mount_path:
-                      type: string
-                      default: "/meta/credentials"
-                    aws_region:
-                      type: string
-                      default: "eu-central-1"
-                    enable_ebs_gp3_migration:
-                      type: boolean
-                      default: false
-                    enable_ebs_gp3_migration_max_size:
-                      type: integer
-                      default: 1000
-                    gcp_credentials:
-                      type: string
-                    kube_iam_role:
-                      type: string
-                    log_s3_bucket:
-                      type: string
-                    wal_gs_bucket:
-                      type: string
-                    wal_s3_bucket:
-                      type: string
-                logical_backup:
-                  type: object
-                  properties:
-                    logical_backup_docker_image:
-                      type: string
-                      default: "registry.opensource.zalan.do/acid/logical-backup:v1.6.2"
-                    logical_backup_google_application_credentials:
-                      type: string
-                    logical_backup_job_prefix:
-                      type: string
-                      default: "logical-backup-"
-                    logical_backup_provider:
-                      type: string
-                      default: "s3"
-                    logical_backup_s3_access_key_id:
-                      type: string
-                    logical_backup_s3_bucket:
-                      type: string
-                    logical_backup_s3_endpoint:
-                      type: string
-                    logical_backup_s3_region:
-                      type: string
-                    logical_backup_s3_secret_access_key:
-                      type: string
-                    logical_backup_s3_sse:
-                      type: string
-                    logical_backup_schedule:
-                      type: string
-                      pattern: '^(\d+|\*)(/\d+)?(\s+(\d+|\*)(/\d+)?){4}$'
-                      default: "30 00 * * *"
-                debug:
-                  type: object
-                  properties:
-                    debug_logging:
-                      type: boolean
-                      default: true
-                    enable_database_access:
-                      type: boolean
-                      default: true
-                teams_api:
-                  type: object
-                  properties:
-                    enable_admin_role_for_users:
-                      type: boolean
-                      default: true
-                    enable_postgres_team_crd:
-                      type: boolean
-                      default: true
-                    enable_postgres_team_crd_superusers:
-                      type: boolean
-                      default: false
-                    enable_team_superuser:
-                      type: boolean
-                      default: false
-                    enable_teams_api:
-                      type: boolean
-                      default: true
-                    pam_configuration:
-                      type: string
-                      default: "https://info.example.com/oauth2/tokeninfo?access_token= uid realm=/employees"
-                    pam_role_name:
-                      type: string
-                      default: "zalandos"
-                    postgres_superuser_teams:
-                      type: array
-                      items:
-                        type: string
-                    protected_role_names:
-                      type: array
-                      items:
-                        type: string
-                      default:
-                        - admin
-                    team_admin_role:
-                      type: string
-                      default: "admin"
-                    team_api_role_configuration:
-                      type: object
-                      additionalProperties:
-                        type: string
-                      default:
-                        log_statement: all
-                    teams_api_url:
-                      type: string
-                      default: "https://teams.example.com/api/"
-                logging_rest_api:
-                  type: object
-                  properties:
-                    api_port:
-                      type: integer
-                      default: 8080
-                    cluster_history_entries:
-                      type: integer
-                      default: 1000
-                    ring_log_lines:
-                      type: integer
-                      default: 100
-                scalyr: # deprecated
-                  type: object
-                  properties:
-                    scalyr_api_key:
-                      type: string
-                    scalyr_cpu_limit:
-                      type: string
-                      pattern: '^(\d+m|\d+(\.\d{1,3})?)$'
-                      default: "1"
-                    scalyr_cpu_request:
-                      type: string
-                      pattern: '^(\d+m|\d+(\.\d{1,3})?)$'
-                      default: "100m"
-                    scalyr_image:
-                      type: string
-                    scalyr_memory_limit:
-                      type: string
-                      pattern: '^(\d+(e\d+)?|\d+(\.\d+)?(e\d+)?[EPTGMK]i?)$'
-                      default: "500Mi"
-                    scalyr_memory_request:
-                      type: string
-                      pattern: '^(\d+(e\d+)?|\d+(\.\d+)?(e\d+)?[EPTGMK]i?)$'
-                      default: "50Mi"
-                    scalyr_server_url:
-                      type: string
-                      default: "https://upload.eu.scalyr.com"
-                connection_pooler:
-                  type: object
-                  properties:
-                    connection_pooler_schema:
-                      type: string
-                      default: "pooler"
-                    connection_pooler_user:
-                      type: string
-                      default: "pooler"
-                    connection_pooler_image:
-                      type: string
-                      default: "registry.opensource.zalan.do/acid/pgbouncer:master-16"
-                    connection_pooler_max_db_connections:
-                      type: integer
-                      default: 60
-                    connection_pooler_mode:
-                      type: string
-                      enum:
-                        - "session"
-                        - "transaction"
-                      default: "transaction"
-                    connection_pooler_number_of_instances:
-                      type: integer
-                      minimum: 1
-                      default: 2
-                    connection_pooler_default_cpu_limit:
-                      type: string
-                      pattern: '^(\d+m|\d+(\.\d{1,3})?)$'
-                      default: "1"
-                    connection_pooler_default_cpu_request:
-                      type: string
-                      pattern: '^(\d+m|\d+(\.\d{1,3})?)$'
-                      default: "500m"
-                    connection_pooler_default_memory_limit:
-                      type: string
-                      pattern: '^(\d+(e\d+)?|\d+(\.\d+)?(e\d+)?[EPTGMK]i?)$'
-                      default: "100Mi"
-                    connection_pooler_default_memory_request:
-                      type: string
-                      pattern: '^(\d+(e\d+)?|\d+(\.\d+)?(e\d+)?[EPTGMK]i?)$'
-                      default: "100Mi"
-            status:
-              type: object
-              additionalProperties:
-                type: string
->>>>>>> 3ecd1e94
+              type: string