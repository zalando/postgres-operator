apiVersion: v1
kind: ConfigMap
metadata:
  name: postgres-operator
data:
  # additional_secret_mount: "some-secret-name"
  # additional_secret_mount_path: "/some/dir"
  api_port: "8080"
  aws_region: eu-central-1
  cluster_domain: cluster.local
  cluster_history_entries: "1000"
  cluster_labels: application:spilo
  cluster_name_label: version
<<<<<<< HEAD
=======
  pod_role_label: spilo-role

  debug_logging: "true"
  workers: "4"
  docker_image: registry.opensource.zalan.do/acid/spilo-11:1.5-p7
  pod_service_account_name: "zalando-postgres-operator"
  secret_name_template: '{username}.{cluster}.credentials'
  cluster_domain: cluster.local
  super_username: postgres
  enable_teams_api: "false"
  spilo_privileged: "false"
  # enable_shm_volume: "true"
>>>>>>> 3a914f9a
  # custom_service_annotations:
  #   "keyx:valuez,keya:valuea"
  db_hosted_zone: db.example.com
  debug_logging: "true"
  # default_cpu_limit: "3"
  # default_cpu_request: 100m
  # default_memory_limit: 1Gi
  # default_memory_request: 100Mi
  docker_image: registry.opensource.zalan.do/acid/spilo-11:1.5-p9
  # enable_admin_role_for_users: "true"
  # enable_database_access: "true"
  enable_master_load_balancer: "true"
  # enable_pod_antiaffinity: "false"
  # enable_pod_disruption_budget: "true"
  enable_replica_load_balancer: "false"
  # enable_team_superuser: "false"
  enable_teams_api: "false"
  # etcd_host: ""
  # infrastructure_roles_secret_name: postgresql-infrastructure-roles
  # inherited_labels: ""
  # kube_iam_role: ""
  # log_s3_bucket: ""
  # logical_backup_docker_image: "registry.opensource.zalan.do/acid/logical-backup"
  # logical_backup_s3_bucket: "my-bucket-url"
  # logical_backup_schedule: "30 00 * * *"
  master_dns_name_format: '{cluster}.{team}.staging.{hostedzone}'
  # master_pod_move_timeout: 10m
  # max_instances: "-1"
  # min_instances: "-1"
  # node_readiness_label: ""
  # oauth_token_secret_name: postgresql-operator
  # pam_configuration: |
  #  https://info.example.com/oauth2/tokeninfo?access_token= uid realm=/employees
  # pam_role_name: zalandos
  pdb_name_format: "postgres-{cluster}-pdb"
  # pod_antiaffinity_topology_key: "kubernetes.io/hostname"
  pod_deletion_wait_timeout: 10m
  # pod_environment_configmap: ""
  pod_label_wait_timeout: 10m
  pod_management_policy: "ordered_ready"
  pod_role_label: spilo-role
  pod_service_account_name: "zalando-postgres-operator"
  pod_terminate_grace_period: 5m
  # postgres_superuser_teams: "postgres_superusers"
  # protected_role_names: "admin"
  ready_wait_interval: 3s
  ready_wait_timeout: 30s
  repair_period: 5m
  replica_dns_name_format: '{cluster}-repl.{team}.staging.{hostedzone}'
  replication_username: standby
  resource_check_interval: 3s
  resource_check_timeout: 10m
  resync_period: 5m
  ring_log_lines: "100"
  secret_name_template: '{username}.{cluster}.credentials'
  # sidecar_docker_images: ""
  # set_memory_request_to_limit: "false"
  spilo_privileged: "false"
  super_username: postgres
  # team_admin_role: "admin"
  # team_api_role_configuration: "log_statement:all"
  # teams_api_url: http://fake-teams-api.default.svc.cluster.local
  # toleration: ""
  # wal_s3_bucket: ""
  watched_namespace: "*" # listen to all namespaces
  workers: "4"<|MERGE_RESOLUTION|>--- conflicted
+++ resolved
@@ -11,21 +11,6 @@
   cluster_history_entries: "1000"
   cluster_labels: application:spilo
   cluster_name_label: version
-<<<<<<< HEAD
-=======
-  pod_role_label: spilo-role
-
-  debug_logging: "true"
-  workers: "4"
-  docker_image: registry.opensource.zalan.do/acid/spilo-11:1.5-p7
-  pod_service_account_name: "zalando-postgres-operator"
-  secret_name_template: '{username}.{cluster}.credentials'
-  cluster_domain: cluster.local
-  super_username: postgres
-  enable_teams_api: "false"
-  spilo_privileged: "false"
-  # enable_shm_volume: "true"
->>>>>>> 3a914f9a
   # custom_service_annotations:
   #   "keyx:valuez,keya:valuea"
   db_hosted_zone: db.example.com
@@ -41,6 +26,7 @@
   # enable_pod_antiaffinity: "false"
   # enable_pod_disruption_budget: "true"
   enable_replica_load_balancer: "false"
+  # enable_shm_volume: "true"
   # enable_team_superuser: "false"
   enable_teams_api: "false"
   # etcd_host: ""
