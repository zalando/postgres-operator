apiVersion: apiextensions.k8s.io/v1
kind: CustomResourceDefinition
metadata:
  name: postgresqls.acid.zalan.do
spec:
  group: acid.zalan.do
  names:
    kind: postgresql
    listKind: postgresqlList
    plural: postgresqls
    singular: postgresql
    shortNames:
    - pg
    categories:
    - all
  scope: Namespaced
  versions:
  - name: v1
    served: true
    storage: true
    subresources:
      status: {}
    additionalPrinterColumns:
    - name: Team
      type: string
      description: Team responsible for Postgres CLuster
      jsonPath: .spec.teamId
    - name: Version
      type: string
      description: PostgreSQL version
      jsonPath: .spec.postgresql.version
    - name: Pods
      type: integer
      description: Number of Pods per Postgres cluster
      jsonPath: .spec.numberOfInstances
    - name: Volume
      type: string
      description: Size of the bound volume
      jsonPath: .spec.volume.size
    - name: CPU-Request
      type: string
      description: Requested CPU for Postgres containers
      jsonPath: .spec.resources.requests.cpu
    - name: Memory-Request
      type: string
      description: Requested memory for Postgres containers
      jsonPath: .spec.resources.requests.memory
    - name: Age
      type: date
      jsonPath: .metadata.creationTimestamp
    - name: Status
      type: string
      description: Current sync status of postgresql resource
      jsonPath: .status.PostgresClusterStatus
    schema:
      openAPIV3Schema:
        type: object
        required:
          - kind
          - apiVersion
          - spec
        properties:
          kind:
            type: string
            enum:
              - postgresql
          apiVersion:
            type: string
            enum:
              - acid.zalan.do/v1
          spec:
            type: object
            required:
              - numberOfInstances
              - teamId
              - postgresql
              - volume
            properties:
              additionalVolumes:
                type: array
                items:
                  type: object
                  required:
                    - name
                    - mountPath
                    - volumeSource
                  properties:
                    name:
                      type: string
                    mountPath:
                      type: string
                    targetContainers:
                      type: array
                      nullable: true
                      items:
                        type: string
                    volumeSource:
                      type: object
                      x-kubernetes-preserve-unknown-fields: true
                    subPath:
                      type: string
              allowedSourceRanges:
                type: array
                nullable: true
                items:
                  type: string
                  pattern: '^(\d|[1-9]\d|1\d\d|2[0-4]\d|25[0-5])\.(\d|[1-9]\d|1\d\d|2[0-4]\d|25[0-5])\.(\d|[1-9]\d|1\d\d|2[0-4]\d|25[0-5])\.(\d|[1-9]\d|1\d\d|2[0-4]\d|25[0-5])\/(\d|[1-2]\d|3[0-2])$'
              clone:
                type: object
                required:
                  - cluster
                properties:
                  cluster:
                    type: string
                  s3_endpoint:
                    type: string
                  s3_access_key_id:
                    type: string
                  s3_secret_access_key:
                    type: string
                  s3_force_path_style:
                    type: boolean
                  s3_wal_path:
                    type: string
                  timestamp:
                    type: string
                    pattern: '^([0-9]+)-(0[1-9]|1[012])-(0[1-9]|[12][0-9]|3[01])[Tt]([01][0-9]|2[0-3]):([0-5][0-9]):([0-5][0-9]|60)(\.[0-9]+)?(([Zz])|([+-]([01][0-9]|2[0-3]):[0-5][0-9]))$'
                    # The regexp matches the date-time format (RFC 3339 Section 5.6) that specifies a timezone as an offset relative to UTC
                    # Example: 1996-12-19T16:39:57-08:00
                    # Note: this field requires a timezone
                  uid:
                    format: uuid
                    type: string
              connectionPooler:
                type: object
                properties:
                  dockerImage:
                    type: string
                  maxDBConnections:
                    type: integer
                  mode:
                    type: string
                    enum:
                      - "session"
                      - "transaction"
                  numberOfInstances:
                    type: integer
                    minimum: 2
                  resources:
                    type: object
                    required:
                      - requests
                      - limits
                    properties:
                      limits:
                        type: object
                        required:
                          - cpu
                          - memory
                        properties:
                          cpu:
                            type: string
                            pattern: '^(\d+m|\d+(\.\d{1,3})?)$'
                          memory:
                            type: string
                            pattern: '^(\d+(e\d+)?|\d+(\.\d+)?(e\d+)?[EPTGMK]i?)$'
                      requests:
                        type: object
                        required:
                          - cpu
                          - memory
                        properties:
                          cpu:
                            type: string
                            pattern: '^(\d+m|\d+(\.\d{1,3})?)$'
                          memory:
                            type: string
                            pattern: '^(\d+(e\d+)?|\d+(\.\d+)?(e\d+)?[EPTGMK]i?)$'
                  schema:
                    type: string
<<<<<<< HEAD
            allowedSourceRanges:
              type: array
              nullable: true
              items:
                type: string
                pattern: '^(\d|[1-9]\d|1\d\d|2[0-4]\d|25[0-5])\.(\d|[1-9]\d|1\d\d|2[0-4]\d|25[0-5])\.(\d|[1-9]\d|1\d\d|2[0-4]\d|25[0-5])\.(\d|[1-9]\d|1\d\d|2[0-4]\d|25[0-5])\/(\d|[1-2]\d|3[0-2])$'
            clone:
              type: object
              required:
                - cluster
              properties:
                cluster:
                  type: string
                s3_endpoint:
                  type: string
                s3_access_key_id:
                  type: string
                s3_secret_access_key:
                  type: string
                s3_force_path_style:
                  type: boolean
                s3_wal_path:
                  type: string
                timestamp:
                  type: string
                  pattern: '^([0-9]+)-(0[1-9]|1[012])-(0[1-9]|[12][0-9]|3[01])[Tt]([01][0-9]|2[0-3]):([0-5][0-9]):([0-5][0-9]|60)(\.[0-9]+)?(([+-]([01][0-9]|2[0-3]):[0-5][0-9]))$'
                  # The regexp matches the date-time format (RFC 3339 Section 5.6) that specifies a timezone as an offset relative to UTC
                  # Example: 1996-12-19T16:39:57-08:00
                  # Note: this field requires a timezone
                uid:
                  format: uuid
                  type: string
            connectionPooler:
              type: object
              properties:
                dockerImage:
                  type: string
                maxDBConnections:
                  type: integer
                mode:
=======
                  user:
                    type: string
              databases:
                type: object
                additionalProperties:
>>>>>>> 4b90809a
                  type: string
                # Note: usernames specified here as database owners must be declared in the users key of the spec key.
              dockerImage:
                type: string
              enableConnectionPooler:
                type: boolean
              enableReplicaConnectionPooler:
                type: boolean
              enableLogicalBackup:
                type: boolean
              enableMasterLoadBalancer:
                type: boolean
              enableReplicaLoadBalancer:
                type: boolean
              enableShmVolume:
                type: boolean
              init_containers:  # deprecated
                type: array
                nullable: true
                items:
                  type: object
                  x-kubernetes-preserve-unknown-fields: true
              initContainers:
                type: array
                nullable: true
                items:
                  type: object
                  x-kubernetes-preserve-unknown-fields: true
              logicalBackupSchedule:
                type: string
                pattern: '^(\d+|\*)(/\d+)?(\s+(\d+|\*)(/\d+)?){4}$'
              maintenanceWindows:
                type: array
                items:
                  type: string
                  pattern: '^\ *((Mon|Tue|Wed|Thu|Fri|Sat|Sun):(2[0-3]|[01]?\d):([0-5]?\d)|(2[0-3]|[01]?\d):([0-5]?\d))-((Mon|Tue|Wed|Thu|Fri|Sat|Sun):(2[0-3]|[01]?\d):([0-5]?\d)|(2[0-3]|[01]?\d):([0-5]?\d))\ *$'
              numberOfInstances:
                type: integer
                minimum: 0
              patroni:
                type: object
                properties:
                  initdb:
                    type: object
                    additionalProperties:
                      type: string
                  loop_wait:
                    type: integer
                  maximum_lag_on_failover:
                    type: integer
                  pg_hba:
                    type: array
                    items:
                      type: string
                  retry_timeout:
                    type: integer
                  slots:
                    type: object
                    additionalProperties:
                      type: object
                      additionalProperties:
                        type: string
                  synchronous_mode:
                    type: boolean
                  synchronous_mode_strict:
                    type: boolean
                  ttl:
                    type: integer
              podAnnotations:
                type: object
                additionalProperties:
                  type: string
              pod_priority_class_name:  # deprecated
                type: string
              podPriorityClassName:
                type: string
              postgresql:
                type: object
                required:
                  - version
                properties:
                  version:
                    type: string
                    enum:
                      - "9.3"
                      - "9.4"
                      - "9.5"
                      - "9.6"
                      - "10"
                      - "11"
                      - "12"
                      - "13"
                  parameters:
                    type: object
                    additionalProperties:
                      type: string
              preparedDatabases:
                type: object
                additionalProperties:
                  type: object
                  properties:
                    defaultUsers:
                      type: boolean
                    extensions:
                      type: object
                      additionalProperties:
                        type: string
                    schemas:
                      type: object
                      additionalProperties:
                        type: object
                        properties:
                          defaultUsers:
                            type: boolean
                          defaultRoles:
                            type: boolean
              replicaLoadBalancer:  # deprecated
                type: boolean
              resources:
                type: object
                required:
                  - requests
                  - limits
                properties:
                  limits:
                    type: object
                    required:
                      - cpu
                      - memory
                    properties:
                      cpu:
                        type: string
                        # Decimal natural followed by m, or decimal natural followed by
                        # dot followed by up to three decimal digits.
                        #
                        # This is because the Kubernetes CPU resource has millis as the
                        # maximum precision.  The actual values are checked in code
                        # because the regular expression would be huge and horrible and
                        # not very helpful in validation error messages; this one checks
                        # only the format of the given number.
                        #
                        # https://kubernetes.io/docs/concepts/configuration/manage-compute-resources-container/#meaning-of-cpu
                        pattern: '^(\d+m|\d+(\.\d{1,3})?)$'
                        # Note: the value specified here must not be zero or be lower
                        # than the corresponding request.
                      memory:
                        type: string
                        # You can express memory as a plain integer or as a fixed-point
                        # integer using one of these suffixes: E, P, T, G, M, k. You can
                        # also use the power-of-two equivalents: Ei, Pi, Ti, Gi, Mi, Ki
                        #
                        # https://kubernetes.io/docs/concepts/configuration/manage-compute-resources-container/#meaning-of-memory
                        pattern: '^(\d+(e\d+)?|\d+(\.\d+)?(e\d+)?[EPTGMK]i?)$'
                        # Note: the value specified here must not be zero or be higher
                        # than the corresponding limit.
                  requests:
                    type: object
                    required:
                      - cpu
                      - memory
                    properties:
                      cpu:
                        type: string
                        pattern: '^(\d+m|\d+(\.\d{1,3})?)$'
                      memory:
                        type: string
                        pattern: '^(\d+(e\d+)?|\d+(\.\d+)?(e\d+)?[EPTGMK]i?)$'
              schedulerName:
                type: string
              serviceAnnotations:
                type: object
                additionalProperties:
                  type: string
              sidecars:
                type: array
                nullable: true
                items:
                  type: object
                  x-kubernetes-preserve-unknown-fields: true
              spiloRunAsUser:
                type: integer
              spiloRunAsGroup:
                type: integer
              spiloFSGroup:
                type: integer
              standby:
                type: object
                required:
                  - s3_wal_path
                properties:
                  s3_wal_path:
                    type: string
              teamId:
                type: string
              tls:
                type: object
                required:
                  - secretName
                properties:
                  secretName:
                    type: string
                  certificateFile:
                    type: string
                  privateKeyFile:
                    type: string
                  caFile:
                    type: string
                  caSecretName:
                    type: string
              tolerations:
                type: array
                items:
                  type: object
                  required:
                    - key
                    - operator
                    - effect
                  properties:
                    key:
                      type: string
                    operator:
                      type: string
                      enum:
                        - Equal
                        - Exists
                    value:
                      type: string
                    effect:
                      type: string
                      enum:
                        - NoExecute
                        - NoSchedule
                        - PreferNoSchedule
                    tolerationSeconds:
                      type: integer
              useLoadBalancer:  # deprecated
                type: boolean
              users:
                type: object
                additionalProperties:
                  type: array
                  nullable: true
                  description: "Role flags specified here must not contradict each other"
                  items:
                    type: string
                    enum:
                    - bypassrls
                    - BYPASSRLS
                    - nobypassrls
                    - NOBYPASSRLS
                    - createdb
                    - CREATEDB
                    - nocreatedb
                    - NOCREATEDB
                    - createrole
                    - CREATEROLE
                    - nocreaterole
                    - NOCREATEROLE
                    - inherit
                    - INHERIT
                    - noinherit
                    - NOINHERIT
                    - login
                    - LOGIN
                    - nologin
                    - NOLOGIN
                    - replication
                    - REPLICATION
                    - noreplication
                    - NOREPLICATION
                    - superuser
                    - SUPERUSER
                    - nosuperuser
                    - NOSUPERUSER
              volume:
                type: object
                required:
                  - size
                properties:
                  size:
                    type: string
                    pattern: '^(\d+(e\d+)?|\d+(\.\d+)?(e\d+)?[EPTGMK]i?)$'
                    # Note: the value specified here must not be zero.
                  storageClass:
                    type: string
                  subPath:
                    type: string
          status:
            type: object
            additionalProperties:
              type: string<|MERGE_RESOLUTION|>--- conflicted
+++ resolved
@@ -124,7 +124,7 @@
                     type: string
                   timestamp:
                     type: string
-                    pattern: '^([0-9]+)-(0[1-9]|1[012])-(0[1-9]|[12][0-9]|3[01])[Tt]([01][0-9]|2[0-3]):([0-5][0-9]):([0-5][0-9]|60)(\.[0-9]+)?(([Zz])|([+-]([01][0-9]|2[0-3]):[0-5][0-9]))$'
+                    pattern: '^([0-9]+)-(0[1-9]|1[012])-(0[1-9]|[12][0-9]|3[01])[Tt]([01][0-9]|2[0-3]):([0-5][0-9]):([0-5][0-9]|60)(\.[0-9]+)?(([+-]([01][0-9]|2[0-3]):[0-5][0-9]))$'
                     # The regexp matches the date-time format (RFC 3339 Section 5.6) that specifies a timezone as an offset relative to UTC
                     # Example: 1996-12-19T16:39:57-08:00
                     # Note: this field requires a timezone
@@ -178,54 +178,11 @@
                             pattern: '^(\d+(e\d+)?|\d+(\.\d+)?(e\d+)?[EPTGMK]i?)$'
                   schema:
                     type: string
-<<<<<<< HEAD
-            allowedSourceRanges:
-              type: array
-              nullable: true
-              items:
-                type: string
-                pattern: '^(\d|[1-9]\d|1\d\d|2[0-4]\d|25[0-5])\.(\d|[1-9]\d|1\d\d|2[0-4]\d|25[0-5])\.(\d|[1-9]\d|1\d\d|2[0-4]\d|25[0-5])\.(\d|[1-9]\d|1\d\d|2[0-4]\d|25[0-5])\/(\d|[1-2]\d|3[0-2])$'
-            clone:
-              type: object
-              required:
-                - cluster
-              properties:
-                cluster:
-                  type: string
-                s3_endpoint:
-                  type: string
-                s3_access_key_id:
-                  type: string
-                s3_secret_access_key:
-                  type: string
-                s3_force_path_style:
-                  type: boolean
-                s3_wal_path:
-                  type: string
-                timestamp:
-                  type: string
-                  pattern: '^([0-9]+)-(0[1-9]|1[012])-(0[1-9]|[12][0-9]|3[01])[Tt]([01][0-9]|2[0-3]):([0-5][0-9]):([0-5][0-9]|60)(\.[0-9]+)?(([+-]([01][0-9]|2[0-3]):[0-5][0-9]))$'
-                  # The regexp matches the date-time format (RFC 3339 Section 5.6) that specifies a timezone as an offset relative to UTC
-                  # Example: 1996-12-19T16:39:57-08:00
-                  # Note: this field requires a timezone
-                uid:
-                  format: uuid
-                  type: string
-            connectionPooler:
-              type: object
-              properties:
-                dockerImage:
-                  type: string
-                maxDBConnections:
-                  type: integer
-                mode:
-=======
                   user:
                     type: string
               databases:
                 type: object
                 additionalProperties:
->>>>>>> 4b90809a
                   type: string
                 # Note: usernames specified here as database owners must be declared in the users key of the spec key.
               dockerImage:
