--- conflicted
+++ resolved
@@ -10,13 +10,9 @@
 #    "delete-date": "2020-08-31"  # can only be deleted on that day if "delete-date "key is configured
 #    "delete-clustername": "acid-test-cluster"  # can only be deleted when name matches if "delete-clustername" key is configured
 spec:
-<<<<<<< HEAD
-  dockerImage: ghcr.io/zalando/spilo-16:3.2-p3
+  dockerImage: ghcr.io/zalando/spilo-16:3.3-p1
   # imagePullSecrets:
   # - name: myRegistryKeySecretName
-=======
-  dockerImage: ghcr.io/zalando/spilo-16:3.3-p1
->>>>>>> 31f92a1a
   teamId: "acid"
   numberOfInstances: 2
   users:  # Application/Robot users
