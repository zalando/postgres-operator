image:
  registry: ghcr.io
  repository: zalando/postgres-operator
  tag: v1.12.2
  pullPolicy: "IfNotPresent"

# Optionally specify an array of imagePullSecrets.
# Secrets must be manually created in the namespace.
# ref: https://kubernetes.io/docs/concepts/containers/images/#specifying-imagepullsecrets-on-a-pod
# imagePullSecrets:
# - name: myRegistryKeySecretName

podAnnotations: {}
podLabels: {}

configTarget: "OperatorConfigurationCRD"

# JSON logging format
enableJsonLogging: false

# general configuration parameters
configGeneral:
  # the deployment should create/update the CRDs
  enable_crd_registration: true
  # specify categories under which crds should be listed
  crd_categories:
  - "all"
  # update only the statefulsets without immediately doing the rolling update
  enable_lazy_spilo_upgrade: false
  # set the PGVERSION env var instead of providing the version via postgresql.bin_dir in SPILO_CONFIGURATION
  enable_pgversion_env_var: true
  # start any new database pod without limitations on shm memory
  enable_shm_volume: true
  # enables backwards compatible path between Spilo 12 and Spilo 13+ images
  enable_spilo_wal_path_compat: false
  # operator will sync only clusters where name starts with teamId prefix
  enable_team_id_clustername_prefix: false
  # etcd connection string for Patroni. Empty uses K8s-native DCS.
  etcd_host: ""
  # Spilo docker image
<<<<<<< HEAD
  docker_image: ghcr.io/zalando/spilo-16:3.2-p3
  # Optionally specify an array of imagePullSecrets for the spilo pod
  # image_pull_secrets:
  # - myRegistryKeySecretName
=======
  docker_image: ghcr.io/zalando/spilo-16:3.3-p1
>>>>>>> 31f92a1a

  # key name for annotation to ignore globally configured instance limits
  # ignore_instance_limits_annotation_key: ""

  # Select if setup uses endpoints (default), or configmaps to manage leader (DCS=k8s)
  # kubernetes_use_configmaps: false

  # min number of instances in Postgres cluster. -1 = no limit
  min_instances: -1
  # max number of instances in Postgres cluster. -1 = no limit
  max_instances: -1
  # period between consecutive repair requests
  repair_period: 5m
  # period between consecutive sync requests
  resync_period: 30m
  # can prevent certain cases of memory overcommitment
  # set_memory_request_to_limit: false

  # map of sidecar names to docker images
  # sidecar_docker_images:
  #  example: "exampleimage:exampletag"

  # number of routines the operator spawns to process requests concurrently
  workers: 8

# parameters describing Postgres users
configUsers:
  # roles to be granted to database owners
  # additional_owner_roles:
  # - cron_admin

  # enable password rotation for app users that are not database owners
  enable_password_rotation: false
  # rotation interval for updating credentials in K8s secrets of app users
  password_rotation_interval: 90
  # retention interval to keep rotation users
  password_rotation_user_retention: 180
  # postgres username used for replication between instances
  replication_username: standby
  # postgres superuser name to be created by initdb
  super_username: postgres

configMajorVersionUpgrade:
  # "off": no upgrade, "manual": manifest triggers action, "full": minimal version violation triggers too
  major_version_upgrade_mode: "off"
  # upgrades will only be carried out for clusters of listed teams when mode is "off"
  # major_version_upgrade_team_allow_list:
  # - acid

  # minimal Postgres major version that will not automatically be upgraded
  minimal_major_version: "12"
  # target Postgres major version when upgrading clusters automatically
  target_major_version: "16"

configKubernetes:
  # list of additional capabilities for postgres container
  # additional_pod_capabilities:
  # - "SYS_NICE"

  # default DNS domain of K8s cluster where operator is running
  cluster_domain: cluster.local
  # additional labels assigned to the cluster objects
  cluster_labels:
    application: spilo
  # label assigned to Kubernetes objects created by the operator
  cluster_name_label: cluster-name
  # additional annotations to add to every database pod
  # custom_pod_annotations:
  #   keya: valuea
  #   keyb: valueb

  # key name for annotation that compares manifest value with current date
  # delete_annotation_date_key: "delete-date"

  # key name for annotation that compares manifest value with cluster name
  # delete_annotation_name_key: "delete-clustername"

  # list of annotations propagated from cluster manifest to statefulset and deployment
  # downscaler_annotations:
  # - deployment-time
  # - downscaler/*

  # allow user secrets in other namespaces than the Postgres cluster
  enable_cross_namespace_secret: false
  # use finalizers to ensure all managed resources are deleted prior to the postgresql CR
  # this avoids stale resources in case the operator misses a delete event or is not running
  # during deletion
  enable_finalizers: false
  # enables initContainers to run actions before Spilo is started
  enable_init_containers: true
  # toggles if child resources should have an owner reference to the postgresql CR
  enable_owner_references: false
  # toggles if operator should delete PVCs on cluster deletion
  enable_persistent_volume_claim_deletion: true
  # toggles pod anti affinity on the Postgres pods
  enable_pod_antiaffinity: false
  # toggles PDB to set to MinAvailabe 0 or 1
  enable_pod_disruption_budget: true
  # toogles readiness probe for database pods
  enable_readiness_probe: false
  # toggles if operator should delete secrets on cluster deletion
  enable_secrets_deletion: true
  # enables sidecar containers to run alongside Spilo in the same pod
  enable_sidecars: true

  # annotations to be ignored when comparing statefulsets, services etc.
  # ignored_annotations:
  # - k8s.v1.cni.cncf.io/network-status

  # namespaced name of the secret containing infrastructure roles names and passwords
  # infrastructure_roles_secret_name: postgresql-infrastructure-roles

  # list of annotation keys that can be inherited from the cluster manifest
  # inherited_annotations:
  # - owned-by

  # list of label keys that can be inherited from the cluster manifest
  # inherited_labels:
  # - application
  # - environment

  # timeout for successful migration of master pods from unschedulable node
  # master_pod_move_timeout: 20m

  # set of labels that a running and active node should possess to be considered ready
  # node_readiness_label:
  #   status: ready

  # defines how nodeAffinity from manifest should be merged with node_readiness_label
  # node_readiness_label_merge: "OR"

  # namespaced name of the secret containing the OAuth2 token to pass to the teams API
  # oauth_token_secret_name: postgresql-operator

  # toggle if `spilo-role=master` selector should be added to the PDB (Pod Disruption Budget)
  pdb_master_label_selector: true
  # defines the template for PDB names
  pdb_name_format: "postgres-{cluster}-pdb"
  # specify the PVC retention policy when scaling down and/or deleting
  persistent_volume_claim_retention_policy:
    when_deleted: "retain"
    when_scaled: "retain"
  # switches pod anti affinity type to `preferredDuringSchedulingIgnoredDuringExecution`
  pod_antiaffinity_preferred_during_scheduling: false
  # override topology key for pod anti affinity
  pod_antiaffinity_topology_key: "kubernetes.io/hostname"
  # namespaced name of the ConfigMap with environment variables to populate on every pod
  # pod_environment_configmap: "default/my-custom-config"
  # name of the Secret (in cluster namespace) with environment variables to populate on every pod
  # pod_environment_secret: "my-custom-secret"

  # specify the pod management policy of stateful sets of Postgres clusters
  pod_management_policy: "ordered_ready"
  # label assigned to the Postgres pods (and services/endpoints)
  pod_role_label: spilo-role
  # service account definition as JSON/YAML string to be used by postgres cluster pods
  # pod_service_account_definition: ""

  # role binding definition as JSON/YAML string to be used by pod service account
  # pod_service_account_role_binding_definition: ""

  # Postgres pods are terminated forcefully after this timeout
  pod_terminate_grace_period: 5m
  # template for database user secrets generated by the operator,
  # here username contains the namespace in the format namespace.username
  # if the user is in different namespace than cluster and cross namespace secrets
  # are enabled via `enable_cross_namespace_secret` flag in the configuration.
  secret_name_template: "{username}.{cluster}.credentials.{tprkind}.{tprgroup}"
  # sharing unix socket of PostgreSQL (`pg_socket`) with the sidecars
  share_pgsocket_with_sidecars: false
  # set user and group for the spilo container (required to run Spilo as non-root process)
  # spilo_runasuser: 101
  # spilo_runasgroup: 103

  # group ID with write-access to volumes (required to run Spilo as non-root process)
  # spilo_fsgroup: 103

  # whether the Spilo container should run in privileged mode
  spilo_privileged: false
  # whether the Spilo container should run with additional permissions other than parent.
  # required by cron which needs setuid
  spilo_allow_privilege_escalation: true
  # storage resize strategy, available options are: ebs, pvc, off or mixed
  storage_resize_mode: pvc
  # pod toleration assigned to instances of every Postgres cluster
  # toleration:
  #   key: db-only
  #   operator: Exists
  #   effect: NoSchedule

  # operator watches for postgres objects in the given namespace
  watched_namespace: "*"  # listen to all namespaces

# configure resource requests for the Postgres pods
configPostgresPodResources:
  # CPU limits for the postgres containers
  default_cpu_limit: "1"
  # CPU request value for the postgres containers
  default_cpu_request: 100m
  # memory limits for the postgres containers
  default_memory_limit: 500Mi
  # memory request value for the postgres containers
  default_memory_request: 100Mi
  # optional upper boundary for CPU request
  # max_cpu_request: "1"

  # optional upper boundary for memory request
  # max_memory_request: 4Gi

  # hard CPU minimum required to properly run a Postgres cluster
  min_cpu_limit: 250m
  # hard memory minimum required to properly run a Postgres cluster
  min_memory_limit: 250Mi

# timeouts related to some operator actions
configTimeouts:
  # interval between consecutive attempts of operator calling the Patroni API
  patroni_api_check_interval: 1s
  # timeout when waiting for successful response from Patroni API
  patroni_api_check_timeout: 5s
  # timeout when waiting for the Postgres pods to be deleted
  pod_deletion_wait_timeout: 10m
  # timeout when waiting for pod role and cluster labels
  pod_label_wait_timeout: 10m
  # interval between consecutive attempts waiting for postgresql CRD to be created
  ready_wait_interval: 3s
  # timeout for the complete postgres CRD creation
  ready_wait_timeout: 30s
  # interval to wait between consecutive attempts to check for some K8s resources
  resource_check_interval: 3s
  # timeout when waiting for the presence of a certain K8s resource (e.g. Sts, PDB)
  resource_check_timeout: 10m

# configure behavior of load balancers
configLoadBalancer:
  # DNS zone for cluster DNS name when load balancer is configured for cluster
  db_hosted_zone: db.example.com
  # annotations to apply to service when load balancing is enabled
  # custom_service_annotations:
  #   keyx: valuez
  #   keya: valuea

  # toggles service type load balancer pointing to the master pod of the cluster
  enable_master_load_balancer: false
  # toggles service type load balancer pointing to the master pooler pod of the cluster
  enable_master_pooler_load_balancer: false
  # toggles service type load balancer pointing to the replica pod of the cluster
  enable_replica_load_balancer: false
  # toggles service type load balancer pointing to the replica pooler pod of the cluster
  enable_replica_pooler_load_balancer: false
  # define external traffic policy for the load balancer
  external_traffic_policy: "Cluster"
  # defines the DNS name string template for the master load balancer cluster
  master_dns_name_format: "{cluster}.{namespace}.{hostedzone}"
  # deprecated DNS template for master load balancer using team name
  master_legacy_dns_name_format: "{cluster}.{team}.{hostedzone}"
  # defines the DNS name string template for the replica load balancer cluster
  replica_dns_name_format: "{cluster}-repl.{namespace}.{hostedzone}"
  # deprecated DNS template for replica load balancer using team name
  replica_legacy_dns_name_format: "{cluster}-repl.{team}.{hostedzone}"

# options to aid debugging of the operator itself
configDebug:
  # toggles verbose debug logs from the operator
  debug_logging: true
  # toggles operator functionality that require access to the postgres database
  enable_database_access: true

# parameters affecting logging and REST API listener
configLoggingRestApi:
  # REST API listener listens to this port
  api_port: 8080
  # number of entries in the cluster history ring buffer
  cluster_history_entries: 1000
  # number of lines in the ring buffer used to store cluster logs
  ring_log_lines: 100

# configure interaction with non-Kubernetes objects from AWS or GCP
configAwsOrGcp:
  # Additional Secret (aws or gcp credentials) to mount in the pod
  # additional_secret_mount: "some-secret-name"

  # Path to mount the above Secret in the filesystem of the container(s)
  # additional_secret_mount_path: "/some/dir"

  # AWS region used to store EBS volumes
  aws_region: eu-central-1

  # enable automatic migration on AWS from gp2 to gp3 volumes
  enable_ebs_gp3_migration: false
  # defines maximum volume size in GB until which auto migration happens
  # enable_ebs_gp3_migration_max_size: 1000

  # GCP credentials that will be used by the operator / pods
  # gcp_credentials: ""

  # AWS IAM role to supply in the iam.amazonaws.com/role annotation of Postgres pods
  # kube_iam_role: ""

  # S3 bucket to use for shipping postgres daily logs
  # log_s3_bucket: ""

  # S3 bucket to use for shipping WAL segments with WAL-E
  # wal_s3_bucket: ""

  # GCS bucket to use for shipping WAL segments with WAL-E
  # wal_gs_bucket: ""

  # Azure Storage Account to use for shipping WAL segments with WAL-G
  # wal_az_storage_account: ""

# configure K8s cron job managed by the operator
configLogicalBackup:
  # Azure Storage Account specs to store backup results
  # logical_backup_azure_storage_account_name: ""
  # logical_backup_azure_storage_container: ""
  # logical_backup_azure_storage_account_key: ""

  # resources for logical backup pod, if empty configPostgresPodResources will be used
  # logical_backup_cpu_limit: ""
  # logical_backup_cpu_request: ""
  # logical_backup_memory_limit: ""
  # logical_backup_memory_request: ""

  # image for pods of the logical backup job (example runs pg_dumpall)
  logical_backup_docker_image: "ghcr.io/zalando/postgres-operator/logical-backup:v1.12.2"
  # path of google cloud service account json file
  # logical_backup_google_application_credentials: ""

  # prefix for the backup job name
  logical_backup_job_prefix: "logical-backup-"
  # storage provider - either "s3", "gcs" or "az"
  logical_backup_provider: "s3"
  # S3 Access Key ID
  logical_backup_s3_access_key_id: ""
  # S3 bucket to store backup results
  logical_backup_s3_bucket: "my-bucket-url"
  # S3 bucket prefix to use
  logical_backup_s3_bucket_prefix: "spilo"
  # S3 region of bucket
  logical_backup_s3_region: ""
  # S3 endpoint url when not using AWS
  logical_backup_s3_endpoint: ""
  # S3 Secret Access Key
  logical_backup_s3_secret_access_key: ""
  # S3 server side encryption
  logical_backup_s3_sse: "AES256"
  # S3 retention time for stored backups for example "2 week" or "7 days"
  logical_backup_s3_retention_time: ""
  # backup schedule in the cron format
  logical_backup_schedule: "30 00 * * *"
  # secret to be used as reference for env variables in cronjob
  logical_backup_cronjob_environment_secret: ""

# automate creation of human users with teams API service
configTeamsApi:
  # team_admin_role will have the rights to grant roles coming from PG manifests
  enable_admin_role_for_users: true
  # operator watches for PostgresTeam CRs to assign additional teams and members to clusters
  enable_postgres_team_crd: false
  # toogle to create additional superuser teams from PostgresTeam CRs
  enable_postgres_team_crd_superusers: false
  # toggle to automatically rename roles of former team members and deny LOGIN
  enable_team_member_deprecation: false
  # toggle to grant superuser to team members created from the Teams API
  enable_team_superuser: false
  # toggles usage of the Teams API by the operator
  enable_teams_api: false
  # should contain a URL to use for authentication (username and token)
  # pam_configuration: https://info.example.com/oauth2/tokeninfo?access_token= uid realm=/employees

  # operator will add all team member roles to this group and add a pg_hba line
  pam_role_name: zalandos
  # List of teams which members need the superuser role in each Postgres cluster
  postgres_superuser_teams:
    - postgres_superusers
  # List of roles that cannot be overwritten by an application, team or infrastructure role
  protected_role_names:
    - admin
    - cron_admin
  # Suffix to add if members are removed from TeamsAPI or PostgresTeam CRD
  role_deletion_suffix: "_deleted"
  # role name to grant to team members created from the Teams API
  team_admin_role: admin
  # postgres config parameters to apply to each team member role
  team_api_role_configuration:
    log_statement: all
  # URL of the Teams API service
  # teams_api_url: http://fake-teams-api.default.svc.cluster.local

# configure connection pooler deployment created by the operator
configConnectionPooler:
  # db schema to install lookup function into
  connection_pooler_schema: "pooler"
  # db user for pooler to use
  connection_pooler_user: "pooler"
  # docker image
  connection_pooler_image: "registry.opensource.zalan.do/acid/pgbouncer:master-32"
  # max db connections the pooler should hold
  connection_pooler_max_db_connections: 60
  # default pooling mode
  connection_pooler_mode: "transaction"
  # number of pooler instances
  connection_pooler_number_of_instances: 2
  # default resources
  connection_pooler_default_cpu_request: 500m
  connection_pooler_default_memory_request: 100Mi
  connection_pooler_default_cpu_limit: "1"
  connection_pooler_default_memory_limit: 100Mi

configPatroni:
  # enable Patroni DCS failsafe_mode feature
  enable_patroni_failsafe_mode: false

# Zalando's internal CDC stream feature
enableStreams: false

rbac:
  # Specifies whether RBAC resources should be created
  create: true
  # Specifies whether ClusterRoles that are aggregated into the K8s default roles should be created. (https://kubernetes.io/docs/reference/access-authn-authz/rbac/#default-roles-and-role-bindings)
  createAggregateClusterRoles: false

serviceAccount:
  # Specifies whether a ServiceAccount should be created
  create: true
  # The name of the ServiceAccount to use.
  # If not set and create is true, a name is generated using the fullname template
  name:

podServiceAccount:
  # The name of the ServiceAccount to be used by postgres cluster pods
  # If not set a name is generated using the fullname template and "-pod" suffix
  name: "postgres-pod"

# priority class for operator pod
priorityClassName: ""

# priority class for database pods
podPriorityClassName:
  # If create is false with no name set, no podPriorityClassName is specified.
  # Hence, the pod priorityClass is the one with globalDefault set.
  # If there is no PriorityClass with globalDefault set, the priority of Pods with no priorityClassName is zero.
  create: true
  # If not set a name is generated using the fullname template and "-pod" suffix
  name: ""
  priority: 1000000

resources:
  limits:
    cpu: 500m
    memory: 500Mi
  requests:
    cpu: 100m
    memory: 250Mi

securityContext:
  runAsUser: 1000
  runAsNonRoot: true
  readOnlyRootFilesystem: true
  allowPrivilegeEscalation: false

# Allow to setup operator Deployment readiness probe
readinessProbe:
  initialDelaySeconds: 5
  periodSeconds: 10

# configure extra environment variables
# Extra environment variables are writen in kubernetes format and added "as is" to the pod's env variables
# https://kubernetes.io/docs/tasks/inject-data-application/define-environment-variable-container/
# https://kubernetes.io/docs/reference/kubernetes-api/workload-resources/pod-v1/#environment-variables
extraEnvs:
  []
  # Exemple of settings maximum amount of memory / cpu that can be used by go process (to match resources.limits)
  # - name: MY_VAR
  #   value: my-value
  # - name: GOMAXPROCS
  #   valueFrom:
  #     resourceFieldRef:
  #       resource: limits.cpu
  # - name: GOMEMLIMIT
  #   valueFrom:
  #     resourceFieldRef:
  #       resource: limits.memory

# Affinity for pod assignment
# Ref: https://kubernetes.io/docs/concepts/configuration/assign-pod-node/#affinity-and-anti-affinity
affinity: {}

# Node labels for pod assignment
# Ref: https://kubernetes.io/docs/user-guide/node-selection/
nodeSelector: {}

# Tolerations for pod assignment
# Ref: https://kubernetes.io/docs/concepts/configuration/taint-and-toleration/
tolerations: []

controllerID:
  # Specifies whether a controller ID should be defined for the operator
  # Note, all postgres manifest must then contain the following annotation to be found by this operator
  # "acid.zalan.do/controller": <controller-ID-of-the-operator>
  create: false
  # The name of the controller ID to use.
  # If not set and create is true, a name is generated using the fullname template
  name:<|MERGE_RESOLUTION|>--- conflicted
+++ resolved
@@ -38,14 +38,10 @@
   # etcd connection string for Patroni. Empty uses K8s-native DCS.
   etcd_host: ""
   # Spilo docker image
-<<<<<<< HEAD
-  docker_image: ghcr.io/zalando/spilo-16:3.2-p3
+  docker_image: ghcr.io/zalando/spilo-16:3.3-p1
   # Optionally specify an array of imagePullSecrets for the spilo pod
   # image_pull_secrets:
   # - myRegistryKeySecretName
-=======
-  docker_image: ghcr.io/zalando/spilo-16:3.3-p1
->>>>>>> 31f92a1a
 
   # key name for annotation to ignore globally configured instance limits
   # ignore_instance_limits_annotation_key: ""
