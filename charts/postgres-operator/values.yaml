--- conflicted
+++ resolved
@@ -57,30 +57,20 @@
   cluster_labels:
     application: spilo
   # label assigned to Kubernetes objects created by the operator
-<<<<<<< HEAD
   cluster_name_label: cluster-name
   # additional annotations to add to every database pod
   # custom_pod_annotations:
   #   keya: valuea
   #   keyb: valueb
-=======
-  cluster_name_label: version
-  # annotations attached to each database pod
-  # custom_pod_annotations: "keya:valuea,keyb:valueb"
->>>>>>> 97e0d6d3
 
   # enables initContainers to run actions before Spilo is started
-  enable_init_containers: "true"
+  enable_init_containers: true
   # toggles pod anti affinity on the Postgres pods
   enable_pod_antiaffinity: false
   # toggles PDB to set to MinAvailabe 0 or 1
-<<<<<<< HEAD
   enable_pod_disruption_budget: true
-=======
-  enable_pod_disruption_budget: "true"
   # enables sidecar containers to run alongside Spilo in the same pod
-  enable_sidecars: "true"
->>>>>>> 97e0d6d3
+  enable_sidecars: true
   # name of the secret containing infrastructure roles names and passwords
   # infrastructure_roles_secret_name: postgresql-infrastructure-roles
 
