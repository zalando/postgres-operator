image:
  registry: registry.opensource.zalan.do
  repository: acid/postgres-operator
  tag: v1.8.2
  pullPolicy: "IfNotPresent"

  # Optionally specify an array of imagePullSecrets.
  # Secrets must be manually created in the namespace.
  # ref: https://kubernetes.io/docs/concepts/containers/images/#specifying-imagepullsecrets-on-a-pod
  # imagePullSecrets:
  # - name: myRegistryKeySecretName

podAnnotations: {}
podLabels: {}

configTarget: "OperatorConfigurationCRD"

# JSON logging format
enableJsonLogging: false

# general configuration parameters
configGeneral:
  # the deployment should create/update the CRDs
  enable_crd_registration: true
  # specify categories under which crds should be listed
  crd_categories:
  - "all"
  # update only the statefulsets without immediately doing the rolling update
  enable_lazy_spilo_upgrade: false
  # set the PGVERSION env var instead of providing the version via postgresql.bin_dir in SPILO_CONFIGURATION
  enable_pgversion_env_var: true
  # start any new database pod without limitations on shm memory
  enable_shm_volume: true
  # enables backwards compatible path between Spilo 12 and Spilo 13+ images
  enable_spilo_wal_path_compat: false
  # operator will sync only clusters where name starts with teamId prefix
  enable_team_id_clustername_prefix: false
  # etcd connection string for Patroni. Empty uses K8s-native DCS.
  etcd_host: ""
  # Spilo docker image
  docker_image: registry.opensource.zalan.do/acid/spilo-cdp-15:2.1-p253

  # key name for annotation to ignore globally configured instance limits
  # ignore_instance_limits_annotation_key: ""

  # Select if setup uses endpoints (default), or configmaps to manage leader (DCS=k8s)
  # kubernetes_use_configmaps: false

  # min number of instances in Postgres cluster. -1 = no limit
  min_instances: -1
  # max number of instances in Postgres cluster. -1 = no limit
  max_instances: -1
  # period between consecutive repair requests
  repair_period: 5m
  # period between consecutive sync requests
  resync_period: 30m
  # can prevent certain cases of memory overcommitment
  # set_memory_request_to_limit: false

  # map of sidecar names to docker images
  # sidecar_docker_images:
  #  example: "exampleimage:exampletag"

  # number of routines the operator spawns to process requests concurrently
  workers: 8

# parameters describing Postgres users
configUsers:
  # roles to be granted to database owners
  # additional_owner_roles:
  # - cron_admin

  # enable password rotation for app users that are not database owners
  enable_password_rotation: false
  # rotation interval for updating credentials in K8s secrets of app users
  password_rotation_interval: 90
  # retention interval to keep rotation users
  password_rotation_user_retention: 180
  # postgres username used for replication between instances
  replication_username: standby
  # postgres superuser name to be created by initdb
  super_username: postgres

configMajorVersionUpgrade:
  # "off": no upgrade, "manual": manifest triggers action, "full": minimal version violation triggers too
  major_version_upgrade_mode: "off"
  # upgrades will only be carried out for clusters of listed teams when mode is "off"
  # major_version_upgrade_team_allow_list:
  # - acid

  # minimal Postgres major version that will not automatically be upgraded
<<<<<<< HEAD
  minimal_major_version: "10"
=======
  minimal_major_version: "11"
>>>>>>> 3e148ea5
  # target Postgres major version when upgrading clusters automatically
  target_major_version: "15"

configKubernetes:
  # list of additional capabilities for postgres container
  # additional_pod_capabilities:
  # - "SYS_NICE"

  # default DNS domain of K8s cluster where operator is running
  cluster_domain: cluster.local
  # additional labels assigned to the cluster objects
  cluster_labels:
    application: spilo
  # label assigned to Kubernetes objects created by the operator
  cluster_name_label: cluster-name
  # additional annotations to add to every database pod
  # custom_pod_annotations:
  #   keya: valuea
  #   keyb: valueb

  # key name for annotation that compares manifest value with current date
  # delete_annotation_date_key: "delete-date"

  # key name for annotation that compares manifest value with cluster name
  # delete_annotation_name_key: "delete-clustername"

  # list of annotations propagated from cluster manifest to statefulset and deployment
  # downscaler_annotations:
  # - deployment-time
  # - downscaler/*

  # allow user secrets in other namespaces than the Postgres cluster
  enable_cross_namespace_secret: false
  # enables initContainers to run actions before Spilo is started
  enable_init_containers: true
  # toggles pod anti affinity on the Postgres pods
  enable_pod_antiaffinity: false
  # toggles PDB to set to MinAvailabe 0 or 1
  enable_pod_disruption_budget: true
  # toogles readiness probe for database pods
  enable_readiness_probe: false
  # enables sidecar containers to run alongside Spilo in the same pod
  enable_sidecars: true

  # annotations to be ignored when comparing statefulsets, services etc.
  # ignored_annotations:
  # - k8s.v1.cni.cncf.io/network-status

  # namespaced name of the secret containing infrastructure roles names and passwords
  # infrastructure_roles_secret_name: postgresql-infrastructure-roles

  # list of annotation keys that can be inherited from the cluster manifest
  # inherited_annotations:
  # - owned-by

  # list of label keys that can be inherited from the cluster manifest
  # inherited_labels:
  # - application
  # - environment

  # timeout for successful migration of master pods from unschedulable node
  # master_pod_move_timeout: 20m

  # set of labels that a running and active node should possess to be considered ready
  # node_readiness_label:
  #   status: ready

  # defines how nodeAffinity from manifest should be merged with node_readiness_label
  # node_readiness_label_merge: "OR"

  # namespaced name of the secret containing the OAuth2 token to pass to the teams API
  # oauth_token_secret_name: postgresql-operator

  # defines the template for PDB (Pod Disruption Budget) names
  pdb_name_format: "postgres-{cluster}-pdb"
  # override topology key for pod anti affinity
  pod_antiaffinity_topology_key: "kubernetes.io/hostname"
  # namespaced name of the ConfigMap with environment variables to populate on every pod
  # pod_environment_configmap: "default/my-custom-config"
  # name of the Secret (in cluster namespace) with environment variables to populate on every pod
  # pod_environment_secret: "my-custom-secret"

  # specify the pod management policy of stateful sets of Postgres clusters
  pod_management_policy: "ordered_ready"
  # label assigned to the Postgres pods (and services/endpoints)
  pod_role_label: spilo-role
  # service account definition as JSON/YAML string to be used by postgres cluster pods
  # pod_service_account_definition: ""

  # role binding definition as JSON/YAML string to be used by pod service account
  # pod_service_account_role_binding_definition: ""

  # Postgres pods are terminated forcefully after this timeout
  pod_terminate_grace_period: 5m
  # template for database user secrets generated by the operator,
  # here username contains the namespace in the format namespace.username
  # if the user is in different namespace than cluster and cross namespace secrets
  # are enabled via `enable_cross_namespace_secret` flag in the configuration.
  secret_name_template: "{username}.{cluster}.credentials.{tprkind}.{tprgroup}"
  # set user and group for the spilo container (required to run Spilo as non-root process)
  # spilo_runasuser: 101
  # spilo_runasgroup: 103
  # group ID with write-access to volumes (required to run Spilo as non-root process)
  # spilo_fsgroup: 103

  # whether the Spilo container should run in privileged mode
  spilo_privileged: false
  # whether the Spilo container should run with additional permissions other than parent.
  # required by cron which needs setuid
  spilo_allow_privilege_escalation: true
  # storage resize strategy, available options are: ebs, pvc, off or mixed
  storage_resize_mode: pvc
  # pod toleration assigned to instances of every Postgres cluster
  # toleration:
  #   key: db-only
  #   operator: Exists
  #   effect: NoSchedule

  # operator watches for postgres objects in the given namespace
  watched_namespace: "*"  # listen to all namespaces

# configure resource requests for the Postgres pods
configPostgresPodResources:
  # CPU limits for the postgres containers
  default_cpu_limit: "1"
  # CPU request value for the postgres containers
  default_cpu_request: 100m
  # memory limits for the postgres containers
  default_memory_limit: 500Mi
  # memory request value for the postgres containers
  default_memory_request: 100Mi
  # optional upper boundary for CPU request
  # max_cpu_request: "1"

  # optional upper boundary for memory request
  # max_memory_request: 4Gi

  # hard CPU minimum required to properly run a Postgres cluster
  min_cpu_limit: 250m
  # hard memory minimum required to properly run a Postgres cluster
  min_memory_limit: 250Mi

# timeouts related to some operator actions
configTimeouts:
  # interval between consecutive attempts of operator calling the Patroni API
  patroni_api_check_interval: 1s
  # timeout when waiting for successful response from Patroni API
  patroni_api_check_timeout: 5s
  # timeout when waiting for the Postgres pods to be deleted
  pod_deletion_wait_timeout: 10m
  # timeout when waiting for pod role and cluster labels
  pod_label_wait_timeout: 10m
  # interval between consecutive attempts waiting for postgresql CRD to be created
  ready_wait_interval: 3s
  # timeout for the complete postgres CRD creation
  ready_wait_timeout: 30s
  # interval to wait between consecutive attempts to check for some K8s resources
  resource_check_interval: 3s
  # timeout when waiting for the presence of a certain K8s resource (e.g. Sts, PDB)
  resource_check_timeout: 10m

# configure behavior of load balancers
configLoadBalancer:
  # DNS zone for cluster DNS name when load balancer is configured for cluster
  db_hosted_zone: db.example.com
  # annotations to apply to service when load balancing is enabled
  # custom_service_annotations:
  #   keyx: valuez
  #   keya: valuea

  # toggles service type load balancer pointing to the master pod of the cluster
  enable_master_load_balancer: false
  # toggles service type load balancer pointing to the master pooler pod of the cluster
  enable_master_pooler_load_balancer: false
  # toggles service type load balancer pointing to the replica pod of the cluster
  enable_replica_load_balancer: false
  # toggles service type load balancer pointing to the replica pooler pod of the cluster
  enable_replica_pooler_load_balancer: false
  # define external traffic policy for the load balancer
  external_traffic_policy: "Cluster"
  # defines the DNS name string template for the master load balancer cluster
  master_dns_name_format: "{cluster}.{namespace}.{hostedzone}"
  # defines the DNS name string template for the replica load balancer cluster
  replica_dns_name_format: "{cluster}-repl.{namespace}.{hostedzone}"

# options to aid debugging of the operator itself
configDebug:
  # toggles verbose debug logs from the operator
  debug_logging: true
  # toggles operator functionality that require access to the postgres database
  enable_database_access: true

# parameters affecting logging and REST API listener
configLoggingRestApi:
  # REST API listener listens to this port
  api_port: 8080
  # number of entries in the cluster history ring buffer
  cluster_history_entries: 1000
  # number of lines in the ring buffer used to store cluster logs
  ring_log_lines: 100

# configure interaction with non-Kubernetes objects from AWS or GCP
configAwsOrGcp:
  # Additional Secret (aws or gcp credentials) to mount in the pod
  # additional_secret_mount: "some-secret-name"

  # Path to mount the above Secret in the filesystem of the container(s)
  # additional_secret_mount_path: "/some/dir"

  # AWS region used to store EBS volumes
  aws_region: eu-central-1

  # enable automatic migration on AWS from gp2 to gp3 volumes
  enable_ebs_gp3_migration: false
  # defines maximum volume size in GB until which auto migration happens
  # enable_ebs_gp3_migration_max_size: 1000

  # GCP credentials that will be used by the operator / pods
  # gcp_credentials: ""

  # AWS IAM role to supply in the iam.amazonaws.com/role annotation of Postgres pods
  # kube_iam_role: ""

  # S3 bucket to use for shipping postgres daily logs
  # log_s3_bucket: ""

  # S3 bucket to use for shipping WAL segments with WAL-E
  # wal_s3_bucket: ""

  # GCS bucket to use for shipping WAL segments with WAL-E
  # wal_gs_bucket: ""

  # Azure Storage Account to use for shipping WAL segments with WAL-G
  # wal_az_storage_account: ""

# configure K8s cron job managed by the operator
configLogicalBackup:
  # image for pods of the logical backup job (example runs pg_dumpall)
  logical_backup_docker_image: "registry.opensource.zalan.do/acid/logical-backup:v1.8.0"
  # path of google cloud service account json file
  # logical_backup_google_application_credentials: ""

  # prefix for the backup job name
  logical_backup_job_prefix: "logical-backup-"
  # storage provider - either "s3" or "gcs"
  logical_backup_provider: "s3"
  # S3 Access Key ID
  logical_backup_s3_access_key_id: ""
  # S3 bucket to store backup results
  logical_backup_s3_bucket: "my-bucket-url"
  # S3 region of bucket
  logical_backup_s3_region: ""
  # S3 endpoint url when not using AWS
  logical_backup_s3_endpoint: ""
  # S3 Secret Access Key
  logical_backup_s3_secret_access_key: ""
  # S3 server side encryption
  logical_backup_s3_sse: "AES256"
  # S3 retention time for stored backups for example "2 week" or "7 days"
  logical_backup_s3_retention_time: ""
  # backup schedule in the cron format
  logical_backup_schedule: "30 00 * * *"

# automate creation of human users with teams API service
configTeamsApi:
  # team_admin_role will have the rights to grant roles coming from PG manifests
  enable_admin_role_for_users: true
  # operator watches for PostgresTeam CRs to assign additional teams and members to clusters
  enable_postgres_team_crd: false
  # toogle to create additional superuser teams from PostgresTeam CRs
  enable_postgres_team_crd_superusers: false
  # toggle to automatically rename roles of former team members and deny LOGIN
  enable_team_member_deprecation: false
  # toggle to grant superuser to team members created from the Teams API
  enable_team_superuser: false
  # toggles usage of the Teams API by the operator
  enable_teams_api: false
  # should contain a URL to use for authentication (username and token)
  # pam_configuration: https://info.example.com/oauth2/tokeninfo?access_token= uid realm=/employees

  # operator will add all team member roles to this group and add a pg_hba line
  pam_role_name: zalandos
  # List of teams which members need the superuser role in each Postgres cluster
  postgres_superuser_teams:
    - postgres_superusers
  # List of roles that cannot be overwritten by an application, team or infrastructure role
  protected_role_names:
    - admin
    - cron_admin
  # Suffix to add if members are removed from TeamsAPI or PostgresTeam CRD
  role_deletion_suffix: "_deleted"
  # role name to grant to team members created from the Teams API
  team_admin_role: admin
  # postgres config parameters to apply to each team member role
  team_api_role_configuration:
    log_statement: all
  # URL of the Teams API service
  # teams_api_url: http://fake-teams-api.default.svc.cluster.local

# configure connection pooler deployment created by the operator
configConnectionPooler:
  # db schema to install lookup function into
  connection_pooler_schema: "pooler"
  # db user for pooler to use
  connection_pooler_user: "pooler"
  # docker image
  connection_pooler_image: "registry.opensource.zalan.do/acid/pgbouncer:master-24"
  # max db connections the pooler should hold
  connection_pooler_max_db_connections: 60
  # default pooling mode
  connection_pooler_mode: "transaction"
  # number of pooler instances
  connection_pooler_number_of_instances: 2
  # default resources
  connection_pooler_default_cpu_request: 500m
  connection_pooler_default_memory_request: 100Mi
  connection_pooler_default_cpu_limit: "1"
  connection_pooler_default_memory_limit: 100Mi

configPatroni:
  # enable Patroni DCS failsafe_mode feature
  failsafe_mode: false

# Zalando's internal CDC stream feature
enableStreams: false

rbac:
  # Specifies whether RBAC resources should be created
  create: true
  # Specifies whether ClusterRoles that are aggregated into the K8s default roles should be created. (https://kubernetes.io/docs/reference/access-authn-authz/rbac/#default-roles-and-role-bindings)
  createAggregateClusterRoles: false

serviceAccount:
  # Specifies whether a ServiceAccount should be created
  create: true
  # The name of the ServiceAccount to use.
  # If not set and create is true, a name is generated using the fullname template
  name:

podServiceAccount:
  # The name of the ServiceAccount to be used by postgres cluster pods
  # If not set a name is generated using the fullname template and "-pod" suffix
  name: "postgres-pod"

# priority class for operator pod
priorityClassName: ""

# priority class for database pods
podPriorityClassName: ""

resources:
  limits:
    cpu: 500m
    memory: 500Mi
  requests:
    cpu: 100m
    memory: 250Mi

securityContext:
  runAsUser: 1000
  runAsNonRoot: true
  readOnlyRootFilesystem: true
  allowPrivilegeEscalation: false

# Affinity for pod assignment
# Ref: https://kubernetes.io/docs/concepts/configuration/assign-pod-node/#affinity-and-anti-affinity
affinity: {}

# Node labels for pod assignment
# Ref: https://kubernetes.io/docs/user-guide/node-selection/
nodeSelector: {}

# Tolerations for pod assignment
# Ref: https://kubernetes.io/docs/concepts/configuration/taint-and-toleration/
tolerations: []

controllerID:
  # Specifies whether a controller ID should be defined for the operator
  # Note, all postgres manifest must then contain the following annotation to be found by this operator
  # "acid.zalan.do/controller": <controller-ID-of-the-operator>
  create: false
  # The name of the controller ID to use.
  # If not set and create is true, a name is generated using the fullname template
  name:<|MERGE_RESOLUTION|>--- conflicted
+++ resolved
@@ -89,11 +89,7 @@
   # - acid
 
   # minimal Postgres major version that will not automatically be upgraded
-<<<<<<< HEAD
-  minimal_major_version: "10"
-=======
   minimal_major_version: "11"
->>>>>>> 3e148ea5
   # target Postgres major version when upgrading clusters automatically
   target_major_version: "15"
 
