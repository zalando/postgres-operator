--- conflicted
+++ resolved
@@ -7,8 +7,6 @@
 	"os/signal"
 	"sync"
 	"syscall"
-
-	meta_v1 "k8s.io/apimachinery/pkg/apis/meta/v1"
 
 	"github.com/zalando-incubator/postgres-operator/pkg/controller"
 	"github.com/zalando-incubator/postgres-operator/pkg/util/k8sutil"
@@ -55,33 +53,9 @@
 
 	wg := &sync.WaitGroup{} // Goroutines can add themselves to this to be waited on
 
-<<<<<<< HEAD
-	controllerConfig := ControllerConfig()
-
-	if configMapName != (spec.NamespacedName{}) {
-		configMap, err := controllerConfig.KubeClient.ConfigMaps(configMapName.Namespace).Get(configMapName.Name, meta_v1.GetOptions{})
-		if err != nil {
-			panic(err)
-		}
-
-		configMapData = configMap.Data
-	} else {
-		log.Printf("No ConfigMap specified. Loading default values")
-	}
-
-	if configMapData["namespace"] == "" { // Namespace in ConfigMap has priority over env var
-		configMapData["namespace"] = podNamespace
-	}
-	if noDatabaseAccess {
-		configMapData["enable_database_access"] = "false"
-	}
-	if noTeamsAPI {
-		configMapData["enable_teams_api"] = "false"
-=======
 	config.RestConfig, err = k8sutil.RestConfig(KubeConfigFile, OutOfCluster)
 	if err != nil {
 		log.Fatalf("couldn't get REST config: %v", err)
->>>>>>> 1f8b37f3
 	}
 
 	c := controller.NewController(&config)
